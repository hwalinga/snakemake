__author__ = "Johannes Köster"
__copyright__ = "Copyright 2015-2019, Johannes Köster"
__email__ = "koester@jimmy.harvard.edu"
__license__ = "MIT"

import os
import glob
<<<<<<< HEAD
=======
from argparse import ArgumentError, ArgumentDefaultsHelpFormatter
>>>>>>> 1ab30097
import logging as _logging
import re
import sys
import threading
import webbrowser
from functools import partial
import importlib
import shutil
from importlib.machinery import SourceFileLoader

from snakemake.workflow import Workflow
from snakemake.dag import Batch
from snakemake.exceptions import print_exception, WorkflowError
from snakemake.logging import setup_logger, logger, SlackLogger
from snakemake.io import load_configfile
from snakemake.shell import shell
from snakemake.utils import update_config, available_cpu_count
from snakemake.common import Mode, __version__
from snakemake.resources import parse_resources, DefaultResources
from snakemake.provenance_tracking.provenance import provenance_manager


SNAKEFILE_CHOICES = [
    "Snakefile",
    "snakefile",
    "workflow/Snakefile",
    "workflow/snakefile",
]


def snakemake(
    snakefile,
    batch=None,
    cache=None,
    report=None,
    report_stylesheet=None,
    lint=None,
    listrules=False,
    list_target_rules=False,
    cores=1,
    nodes=1,
    local_cores=1,
    resources=dict(),
    overwrite_threads=None,
    overwrite_scatter=None,
    default_resources=None,
    config=dict(),
    configfiles=None,
    config_args=None,
    workdir=None,
    targets=None,
    dryrun=False,
    touch=False,
    forcetargets=False,
    forceall=False,
    forcerun=[],
    until=[],
    omit_from=[],
    prioritytargets=[],
    stats=None,
    printreason=False,
    printshellcmds=False,
    debug_dag=False,
    printdag=False,
    printrulegraph=False,
    printfilegraph=False,
    printd3dag=False,
    nocolor=False,
    quiet=False,
    keepgoing=False,
    cluster=None,
    cluster_config=None,
    cluster_sync=None,
    drmaa=None,
    drmaa_log_dir=None,
    jobname="snakejob.{rulename}.{jobid}.sh",
    immediate_submit=False,
    standalone=False,
    ignore_ambiguity=False,
    snakemakepath=None,
    lock=True,
    unlock=False,
    cleanup_metadata=None,
    conda_cleanup_envs=False,
    cleanup_shadow=False,
    cleanup_scripts=True,
    force_incomplete=False,
    ignore_incomplete=False,
    list_version_changes=False,
    list_code_changes=False,
    list_input_changes=False,
    list_params_changes=False,
    list_untracked=False,
    list_resources=False,
    summary=False,
    archive=None,
    delete_all_output=False,
    delete_temp_output=False,
    detailed_summary=False,
    latency_wait=3,
    wait_for_files=None,
    print_compilation=False,
    debug=False,
    notemp=False,
    keep_remote_local=False,
    nodeps=False,
    keep_target_files=False,
    allowed_rules=None,
    jobscript=None,
    greediness=None,
    no_hooks=False,
    overwrite_shellcmd=None,
    updated_files=None,
    log_handler=[],
    keep_logger=False,
    wms_monitor=None,
    max_jobs_per_second=None,
    max_status_checks_per_second=100,
    restart_times=0,
    attempt=1,
    verbose=False,
    force_use_threads=False,
    use_conda=False,
    use_singularity=False,
    use_env_modules=False,
    singularity_args="",
    conda_frontend="conda",
    conda_prefix=None,
    conda_cleanup_pkgs=None,
    list_conda_envs=False,
    singularity_prefix=None,
    shadow_prefix=None,
    scheduler="ilp",
    scheduler_ilp_solver=None,
    conda_create_envs_only=False,
    mode=Mode.default,
    wrapper_prefix=None,
    kubernetes=None,
    container_image=None,
    tibanna=False,
    tibanna_sfn=None,
    google_lifesciences=False,
    google_lifesciences_regions=None,
    google_lifesciences_location=None,
    google_lifesciences_cache=False,
    preemption_default=None,
    preemptible_rules=None,
    precommand="",
    default_remote_provider=None,
    default_remote_prefix="",
    tibanna_config=False,
    assume_shared_fs=True,
    cluster_status=None,
    export_cwl=None,
    show_failed_logs=False,
    keep_incomplete=False,
    keep_metadata=True,
    messaging=None,
    edit_notebook=None,
    envvars=None,
    overwrite_groups=None,
    group_components=None,
    max_inventory_wait_time=20,
):
    """Run snakemake on a given snakefile.

    This function provides access to the whole snakemake functionality. It is not thread-safe.

    Args:
        snakefile (str):            the path to the snakefile
        batch (Batch):              whether to compute only a partial DAG, defined by the given Batch object (default None)
        report (str):               create an HTML report for a previous run at the given path
        lint (str):                 print lints instead of executing (None, "plain" or "json", default None)
        listrules (bool):           list rules (default False)
        list_target_rules (bool):   list target rules (default False)
        cores (int):                the number of provided cores (ignored when using cluster support) (default 1)
        nodes (int):                the number of provided cluster nodes (ignored without cluster support) (default 1)
        local_cores (int):          the number of provided local cores if in cluster mode (ignored without cluster support) (default 1)
        resources (dict):           provided resources, a dictionary assigning integers to resource names, e.g. {gpu=1, io=5} (default {})
        default_resources (DefaultResources):   default values for resources not defined in rules (default None)
        config (dict):              override values for workflow config
        workdir (str):              path to working directory (default None)
        targets (list):             list of targets, e.g. rule or file names (default None)
        dryrun (bool):              only dry-run the workflow (default False)
        touch (bool):               only touch all output files if present (default False)
        forcetargets (bool):        force given targets to be re-created (default False)
        forceall (bool):            force all output files to be re-created (default False)
        forcerun (list):            list of files and rules that shall be re-created/re-executed (default [])
        prioritytargets (list):     list of targets that shall be run with maximum priority (default [])
        stats (str):                path to file that shall contain stats about the workflow execution (default None)
        printreason (bool):         print the reason for the execution of each job (default false)
        printshellcmds (bool):      print the shell command of each job (default False)
        printdag (bool):            print the dag in the graphviz dot language (default False)
        printrulegraph (bool):      print the graph of rules in the graphviz dot language (default False)
        printfilegraph (bool):      print the graph of rules with their input and output files in the graphviz dot language (default False)
        printd3dag (bool):          print a D3.js compatible JSON representation of the DAG (default False)
        nocolor (bool):             do not print colored output (default False)
        quiet (bool):               do not print any default job information (default False)
        keepgoing (bool):           keep goind upon errors (default False)
        cluster (str):              submission command of a cluster or batch system to use, e.g. qsub (default None)
        cluster_config (str,list):  configuration file for cluster options, or list thereof (default None)
        cluster_sync (str):         blocking cluster submission command (like SGE 'qsub -sync y')  (default None)
        drmaa (str):                if not None use DRMAA for cluster support, str specifies native args passed to the cluster when submitting a job
        drmaa_log_dir (str):        the path to stdout and stderr output of DRMAA jobs (default None)
        jobname (str):              naming scheme for cluster job scripts (default "snakejob.{rulename}.{jobid}.sh")
        immediate_submit (bool):    immediately submit all cluster jobs, regardless of dependencies (default False)
        standalone (bool):          kill all processes very rudely in case of failure (do not use this if you use this API) (default False) (deprecated)
        ignore_ambiguity (bool):    ignore ambiguous rules and always take the first possible one (default False)
        snakemakepath (str):        deprecated parameter whose value is ignored. Do not use.
        lock (bool):                lock the working directory when executing the workflow (default True)
        unlock (bool):              just unlock the working directory (default False)
        cleanup_metadata (list):    just cleanup metadata of given list of output files (default None)
        drop_metadata (bool):       drop metadata file tracking information after job finishes (--report and --list_x_changes information will be incomplete) (default False)
        conda_cleanup_envs (bool):  just cleanup unused conda environments (default False)
        cleanup_shadow (bool):      just cleanup old shadow directories (default False)
        cleanup_scripts (bool):     delete wrapper scripts used for execution (default True)
        force_incomplete (bool):    force the re-creation of incomplete files (default False)
        ignore_incomplete (bool):   ignore incomplete files (default False)
        list_version_changes (bool): list output files with changed rule version (default False)
        list_code_changes (bool):   list output files with changed rule code (default False)
        list_input_changes (bool):  list output files with changed input files (default False)
        list_params_changes (bool): list output files with changed params (default False)
        list_untracked (bool):      list files in the workdir that are not used in the workflow (default False)
        summary (bool):             list summary of all output files and their status (default False)
        archive (str):              archive workflow into the given tarball
        delete_all_output (bool)    remove all files generated by the workflow (default False)
        delete_temp_output (bool)   remove all temporary files generated by the workflow (default False)
        latency_wait (int):         how many seconds to wait for an output file to appear after the execution of a job, e.g. to handle filesystem latency (default 3)
        wait_for_files (list):      wait for given files to be present before executing the workflow
        list_resources (bool):      list resources used in the workflow (default False)
        summary (bool):             list summary of all output files and their status (default False). If no option  is specified a basic summary will be ouput. If 'detailed' is added as an option e.g --summary detailed, extra info about the input and shell commands will be included
        detailed_summary (bool):    list summary of all input and output files and their status (default False)
        print_compilation (bool):   print the compilation of the snakefile (default False)
        debug (bool):               allow to use the debugger within rules
        notemp (bool):              ignore temp file flags, e.g. do not delete output files marked as temp after use (default False)
        keep_remote_local (bool):   keep local copies of remote files (default False)
        nodeps (bool):              ignore dependencies (default False)
        keep_target_files (bool):   do not adjust the paths of given target files relative to the working directory.
        allowed_rules (set):        restrict allowed rules to the given set. If None or empty, all rules are used.
        jobscript (str):            path to a custom shell script template for cluster jobs (default None)
        greediness (float):         set the greediness of scheduling. This value between 0 and 1 determines how careful jobs are selected for execution. The default value (0.5 if prioritytargets are used, 1.0 else) provides the best speed and still acceptable scheduling quality.
        overwrite_shellcmd (str):   a shell command that shall be executed instead of those given in the workflow. This is for debugging purposes only.
        updated_files(list):        a list that will be filled with the files that are updated or created during the workflow execution
        verbose (bool):             show additional debug output (default False)
        max_jobs_per_second (int):  maximal number of cluster/drmaa jobs per second, None to impose no limit (default None)
        restart_times (int):        number of times to restart failing jobs (default 0)
        attempt (int):              initial value of Job.attempt. This is intended for internal use only (default 1).
        force_use_threads:          whether to force use of threads over processes. helpful if shared memory is full or unavailable (default False)
        use_conda (bool):           use conda environments for each job (defined with conda directive of rules)
        use_singularity (bool):     run jobs in singularity containers (if defined with singularity directive)
        use_env_modules (bool):     load environment modules if defined in rules
        singularity_args (str):     additional arguments to pass to singularity
        conda_prefix (str):         the directory in which conda environments will be created (default None)
        conda_cleanup_pkgs (snakemake.deployment.conda.CondaCleanupMode):
                                    whether to clean up conda tarballs after env creation (default None), valid values: "tarballs", "cache"
        singularity_prefix (str):   the directory to which singularity images will be pulled (default None)
        shadow_prefix (str):        prefix for shadow directories. The job-specific shadow directories will be created in $SHADOW_PREFIX/shadow/ (default None)
        wms-monitor (str):          workflow management system monitor. Send post requests to the specified (server/IP). (default None)
        conda_create_envs_only (bool):    if specified, only builds the conda environments specified for each job, then exits.
        list_conda_envs (bool):     list conda environments and their location on disk.
        mode (snakemake.common.Mode): execution mode
        wrapper_prefix (str):       prefix for wrapper script URLs (default None)
        kubernetes (str):           submit jobs to kubernetes, using the given namespace.
        container_image (str):      Docker image to use, e.g., for kubernetes.
        default_remote_provider (str): default remote provider to use instead of local files (e.g. S3, GS)
        default_remote_prefix (str): prefix for default remote provider (e.g. name of the bucket).
        tibanna (bool):             submit jobs to AWS cloud using Tibanna.
        tibanna_sfn (str):          Step function (Unicorn) name of Tibanna (e.g. tibanna_unicorn_monty). This must be deployed first using tibanna cli.
        google_lifesciences (bool): submit jobs to Google Cloud Life Sciences (pipelines API).
        google_lifesciences_regions (list): a list of regions (e.g., us-east1)
        google_lifesciences_location (str): Life Sciences API location (e.g., us-central1)
        google_lifesciences_cache (bool): save a cache of the compressed working directories in Google Cloud Storage for later usage.
        precommand (str):           commands to run on AWS cloud before the snakemake command (e.g. wget, git clone, unzip, etc). Use with --tibanna.
        preemption_default (int):   set a default number of preemptible instance retries (for Google Life Sciences executor only)
        preemptible_rules (list):    define custom preemptible instance retries for specific rules (for Google Life Sciences executor only)
        tibanna_config (list):      Additional tibanna config e.g. --tibanna-config spot_instance=true subnet=<subnet_id> security group=<security_group_id>
        assume_shared_fs (bool):    assume that cluster nodes share a common filesystem (default true).
        cluster_status (str):       status command for cluster execution. If None, Snakemake will rely on flag files. Otherwise, it expects the command to return "success", "failure" or "running" when executing with a cluster jobid as single argument.
        export_cwl (str):           Compile workflow to CWL and save to given file
        log_handler (function):     redirect snakemake output to this custom log handler, a function that takes a log message dictionary (see below) as its only argument (default None). The log message dictionary for the log handler has to following entries:
        keep_incomplete (bool):     keep incomplete output files of failed jobs
        edit_notebook (object):     "notebook.Listen" object to configuring notebook server for interactive editing of a rule notebook. If None, do not edit.
        scheduler (str):            Select scheduling algorithm (default ilp)
        scheduler_ilp_solver (str): Set solver for ilp scheduler.
        overwrite_groups (dict):    Rule to group assignments (default None)
        group_components (dict):    Number of connected components given groups shall span before being split up (1 by default if empty)
        log_handler (list):         redirect snakemake output to this list of custom log handler, each a function that takes a log message dictionary (see below) as its only argument (default []). The log message dictionary for the log handler has to following entries:

            :level:
                the log level ("info", "error", "debug", "progress", "job_info")

            :level="info", "error" or "debug":
                :msg:
                    the log message
            :level="progress":
                :done:
                    number of already executed jobs

                :total:
                    number of total jobs

            :level="job_info":
                :input:
                    list of input files of a job

                :output:
                    list of output files of a job

                :log:
                    path to log file of a job

                :local:
                    whether a job is executed locally (i.e. ignoring cluster)

                :msg:
                    the job message

                :reason:
                    the job reason

                :priority:
                    the job priority

                :threads:
                    the threads of the job


    Returns:
        bool:   True if workflow execution was successful.

    """
    assert not immediate_submit or (
        immediate_submit and notemp
    ), "immediate_submit has to be combined with notemp (it does not support temp file handling)"

    if tibanna:
        assume_shared_fs = False
        default_remote_provider = "S3"
        default_remote_prefix = default_remote_prefix.rstrip("/")
        assert (
            default_remote_prefix
        ), "default_remote_prefix needed if tibanna is specified"
        assert tibanna_sfn, "tibanna_sfn needed if tibanna is specified"
        if tibanna_config:
            tibanna_config_dict = dict()
            for cf in tibanna_config:
                k, v = cf.split("=")
                if v == "true":
                    v = True
                elif v == "false":
                    v = False
                elif v.isnumeric():
                    v = int(v)
                else:
                    try:
                        v = float(v)
                    except ValueError:
                        pass
                tibanna_config_dict.update({k: v})
            tibanna_config = tibanna_config_dict

    # Google Cloud Life Sciences API uses compute engine and storage
    if google_lifesciences:
        assume_shared_fs = False
        default_remote_provider = "GS"
        default_remote_prefix = default_remote_prefix.rstrip("/")

    # Currently preemptible instances only supported for Google LifeSciences Executor
    if preemption_default or preemptible_rules and not google_lifesciences:
        logger.warning(
            "Preemptible instances are only available for the Google Life Sciences Executor."
        )

    if updated_files is None:
        updated_files = list()

    if cluster or cluster_sync or drmaa or tibanna or kubernetes or google_lifesciences:
        cores = None
    else:
        nodes = None

    if isinstance(cluster_config, str):
        # Loading configuration from one file is still supported for
        # backward compatibility
        cluster_config = [cluster_config]
    if cluster_config:
        # Load all configuration files
        configs = [load_configfile(f) for f in cluster_config]
        # Merge in the order as specified, overriding earlier values with
        # later ones
        cluster_config_content = configs[0]
        for other in configs[1:]:
            update_config(cluster_config_content, other)
    else:
        cluster_config_content = dict()

    run_local = not (
        cluster or cluster_sync or drmaa or kubernetes or tibanna or google_lifesciences
    )
    if run_local:
        if not dryrun:
            # clean up all previously recorded jobids.
            shell.cleanup()
    else:
        if edit_notebook:
            raise WorkflowError(
                "Notebook edit mode is only allowed with local execution."
            )

    # force thread use for any kind of cluster
    use_threads = (
        force_use_threads
        or (os.name not in ["posix", "nt"])
        or cluster
        or cluster_sync
        or drmaa
    )

    if not keep_logger:
        stdout = (
            (
                dryrun
                and not (printdag or printd3dag or printrulegraph or printfilegraph)
            )
            or listrules
            or list_target_rules
            or list_resources
        )

        setup_logger(
            handler=log_handler,
            quiet=quiet,
            printreason=printreason,
            printshellcmds=printshellcmds,
            debug_dag=debug_dag,
            nocolor=nocolor,
            stdout=stdout,
            debug=verbose,
            use_threads=use_threads,
            mode=mode,
            show_failed_logs=show_failed_logs,
            wms_monitor=wms_monitor,
        )

    if greediness is None:
        greediness = 0.5 if prioritytargets else 1.0
    else:
        if not (0 <= greediness <= 1.0):
            logger.error("Error: greediness must be a float between 0 and 1.")
            return False

    if not os.path.exists(snakefile):
        logger.error('Error: Snakefile "{}" not found.'.format(snakefile))
        return False
    snakefile = os.path.abspath(snakefile)

    cluster_mode = (
        (cluster is not None) + (cluster_sync is not None) + (drmaa is not None)
    )
    if cluster_mode > 1:
        logger.error("Error: cluster and drmaa args are mutually exclusive")
        return False

    if debug and (cluster_mode or cores is not None and cores > 1):
        logger.error(
            "Error: debug mode cannot be used with more than one core or cluster execution."
        )
        return False

    overwrite_config = dict()
    if configfiles is None:
        configfiles = []
    for f in configfiles:
        # get values to override. Later configfiles override earlier ones.
        overwrite_config.update(load_configfile(f))
    # convert provided paths to absolute paths
    configfiles = list(map(os.path.abspath, configfiles))

    # directly specified elements override any configfiles
    if config:
        overwrite_config.update(config)
        if config_args is None:
            config_args = unparse_config(config)

    if workdir:
        olddir = os.getcwd()
        if not os.path.exists(workdir):
            logger.info("Creating specified working directory {}.".format(workdir))
            os.makedirs(workdir)
        workdir = os.path.abspath(workdir)
        os.chdir(workdir)

    logger.setup_logfile()

    try:
        # handle default remote provider
        _default_remote_provider = None
        if default_remote_provider is not None:
            try:
                rmt = importlib.import_module(
                    "snakemake.remote." + default_remote_provider
                )
            except ImportError as e:
                raise WorkflowError("Unknown default remote provider.")
            if rmt.RemoteProvider.supports_default:
                _default_remote_provider = rmt.RemoteProvider(
                    keep_local=True, is_default=True
                )
            else:
                raise WorkflowError(
                    "Remote provider {} does not (yet) support to "
                    "be used as default provider."
                )

        workflow = Workflow(
            snakefile=snakefile,
            jobscript=jobscript,
            overwrite_shellcmd=overwrite_shellcmd,
            overwrite_config=overwrite_config,
            overwrite_workdir=workdir,
            overwrite_configfiles=configfiles,
            overwrite_clusterconfig=cluster_config_content,
            overwrite_threads=overwrite_threads,
            overwrite_scatter=overwrite_scatter,
            overwrite_groups=overwrite_groups,
            group_components=group_components,
            config_args=config_args,
            debug=debug,
            verbose=verbose,
            use_conda=use_conda or list_conda_envs or conda_cleanup_envs,
            use_singularity=use_singularity,
            use_env_modules=use_env_modules,
            conda_frontend=conda_frontend,
            conda_prefix=conda_prefix,
            conda_cleanup_pkgs=conda_cleanup_pkgs,
            singularity_prefix=singularity_prefix,
            shadow_prefix=shadow_prefix,
            singularity_args=singularity_args,
            scheduler_type=scheduler,
            scheduler_ilp_solver=scheduler_ilp_solver,
            mode=mode,
            wrapper_prefix=wrapper_prefix,
            printshellcmds=printshellcmds,
            restart_times=restart_times,
            attempt=attempt,
            default_remote_provider=_default_remote_provider,
            default_remote_prefix=default_remote_prefix,
            run_local=run_local,
            default_resources=default_resources,
            cache=cache,
            cores=cores,
            nodes=nodes,
            resources=resources,
            edit_notebook=edit_notebook,
            envvars=envvars,
            max_inventory_wait_time=max_inventory_wait_time,
        )
        success = True

        workflow.include(
            snakefile, overwrite_first_rule=True, print_compilation=print_compilation
        )
        workflow.check()

        if not print_compilation:
            if lint:
                success = not workflow.lint(json=lint == "json")
            elif listrules:
                workflow.list_rules()
            elif list_target_rules:
                workflow.list_rules(only_targets=True)
            elif list_resources:
                workflow.list_resources()
            else:
                # if not printdag and not printrulegraph:
                # handle subworkflows
                subsnakemake = partial(
                    snakemake,
                    local_cores=local_cores,
                    cache=cache,
                    overwrite_threads=overwrite_threads,
                    overwrite_scatter=overwrite_scatter,
                    default_resources=default_resources,
                    dryrun=dryrun,
                    touch=touch,
                    printreason=printreason,
                    printshellcmds=printshellcmds,
                    debug_dag=debug_dag,
                    nocolor=nocolor,
                    quiet=quiet,
                    keepgoing=keepgoing,
                    cluster=cluster,
                    cluster_sync=cluster_sync,
                    drmaa=drmaa,
                    drmaa_log_dir=drmaa_log_dir,
                    jobname=jobname,
                    immediate_submit=immediate_submit,
                    standalone=standalone,
                    ignore_ambiguity=ignore_ambiguity,
                    restart_times=restart_times,
                    attempt=attempt,
                    lock=lock,
                    unlock=unlock,
                    cleanup_metadata=cleanup_metadata,
                    conda_cleanup_envs=conda_cleanup_envs,
                    cleanup_shadow=cleanup_shadow,
                    cleanup_scripts=cleanup_scripts,
                    force_incomplete=force_incomplete,
                    ignore_incomplete=ignore_incomplete,
                    latency_wait=latency_wait,
                    verbose=verbose,
                    notemp=notemp,
                    keep_remote_local=keep_remote_local,
                    nodeps=nodeps,
                    jobscript=jobscript,
                    greediness=greediness,
                    no_hooks=no_hooks,
                    overwrite_shellcmd=overwrite_shellcmd,
                    config=config,
                    config_args=config_args,
                    cluster_config=cluster_config,
                    keep_logger=True,
                    force_use_threads=use_threads,
                    use_conda=use_conda,
                    use_singularity=use_singularity,
                    use_env_modules=use_env_modules,
                    conda_prefix=conda_prefix,
                    conda_cleanup_pkgs=conda_cleanup_pkgs,
                    singularity_prefix=singularity_prefix,
                    shadow_prefix=shadow_prefix,
                    singularity_args=singularity_args,
                    scheduler=scheduler,
                    scheduler_ilp_solver=scheduler_ilp_solver,
                    list_conda_envs=list_conda_envs,
                    kubernetes=kubernetes,
                    container_image=container_image,
                    conda_create_envs_only=conda_create_envs_only,
                    default_remote_provider=default_remote_provider,
                    default_remote_prefix=default_remote_prefix,
                    tibanna=tibanna,
                    tibanna_sfn=tibanna_sfn,
                    google_lifesciences=google_lifesciences,
                    google_lifesciences_regions=google_lifesciences_regions,
                    google_lifesciences_location=google_lifesciences_location,
                    google_lifesciences_cache=google_lifesciences_cache,
                    precommand=precommand,
                    preemption_default=preemption_default,
                    preemptible_rules=preemptible_rules,
                    tibanna_config=tibanna_config,
                    assume_shared_fs=assume_shared_fs,
                    cluster_status=cluster_status,
                    max_jobs_per_second=max_jobs_per_second,
                    max_status_checks_per_second=max_status_checks_per_second,
                    overwrite_groups=overwrite_groups,
                    group_components=group_components,
                    max_inventory_wait_time=max_inventory_wait_time,
                )
                success = workflow.execute(
                    targets=targets,
                    dryrun=dryrun,
                    touch=touch,
                    scheduler_type=scheduler,
                    scheduler_ilp_solver=scheduler_ilp_solver,
                    local_cores=local_cores,
                    forcetargets=forcetargets,
                    forceall=forceall,
                    forcerun=forcerun,
                    prioritytargets=prioritytargets,
                    until=until,
                    omit_from=omit_from,
                    quiet=quiet,
                    keepgoing=keepgoing,
                    printshellcmds=printshellcmds,
                    printreason=printreason,
                    printrulegraph=printrulegraph,
                    printfilegraph=printfilegraph,
                    printdag=printdag,
                    cluster=cluster,
                    cluster_sync=cluster_sync,
                    jobname=jobname,
                    drmaa=drmaa,
                    drmaa_log_dir=drmaa_log_dir,
                    kubernetes=kubernetes,
                    container_image=container_image,
                    tibanna=tibanna,
                    tibanna_sfn=tibanna_sfn,
                    google_lifesciences=google_lifesciences,
                    google_lifesciences_regions=google_lifesciences_regions,
                    google_lifesciences_location=google_lifesciences_location,
                    google_lifesciences_cache=google_lifesciences_cache,
                    precommand=precommand,
                    preemption_default=preemption_default,
                    preemptible_rules=preemptible_rules,
                    tibanna_config=tibanna_config,
                    max_jobs_per_second=max_jobs_per_second,
                    max_status_checks_per_second=max_status_checks_per_second,
                    printd3dag=printd3dag,
                    immediate_submit=immediate_submit,
                    ignore_ambiguity=ignore_ambiguity,
                    stats=stats,
                    force_incomplete=force_incomplete,
                    ignore_incomplete=ignore_incomplete,
                    list_version_changes=list_version_changes,
                    list_code_changes=list_code_changes,
                    list_input_changes=list_input_changes,
                    list_params_changes=list_params_changes,
                    list_untracked=list_untracked,
                    list_conda_envs=list_conda_envs,
                    summary=summary,
                    archive=archive,
                    delete_all_output=delete_all_output,
                    delete_temp_output=delete_temp_output,
                    latency_wait=latency_wait,
                    wait_for_files=wait_for_files,
                    detailed_summary=detailed_summary,
                    nolock=not lock,
                    unlock=unlock,
                    notemp=notemp,
                    keep_remote_local=keep_remote_local,
                    nodeps=nodeps,
                    keep_target_files=keep_target_files,
                    cleanup_metadata=cleanup_metadata,
                    conda_cleanup_envs=conda_cleanup_envs,
                    cleanup_shadow=cleanup_shadow,
                    cleanup_scripts=cleanup_scripts,
                    subsnakemake=subsnakemake,
                    updated_files=updated_files,
                    allowed_rules=allowed_rules,
                    greediness=greediness,
                    no_hooks=no_hooks,
                    force_use_threads=use_threads,
                    conda_create_envs_only=conda_create_envs_only,
                    assume_shared_fs=assume_shared_fs,
                    cluster_status=cluster_status,
                    report=report,
                    report_stylesheet=report_stylesheet,
                    export_cwl=export_cwl,
                    batch=batch,
                    keepincomplete=keep_incomplete,
                    keepmetadata=keep_metadata,
                )

    except BrokenPipeError:
        # ignore this exception and stop. It occurs if snakemake output is piped into less and less quits before reading the whole output.
        # in such a case, snakemake shall stop scheduling and quit with error 1
        success = False
    except (Exception, BaseException) as ex:
        if "workflow" in locals():
            print_exception(ex, workflow.linemaps)
        else:
            print_exception(ex, dict())
        success = False

    if workdir:
        os.chdir(olddir)
    if "workflow" in locals() and workflow.persistence:
        workflow.persistence.unlock()
    if not keep_logger:
        logger.cleanup()
    return success


def parse_set_threads(args):
    return parse_set_ints(
        args.set_threads,
        "Invalid threads definition: entries have to be defined as RULE=THREADS pairs "
        "(with THREADS being a positive integer).",
    )


def parse_set_scatter(args):
    return parse_set_ints(
        args.set_scatter,
        "Invalid scatter definition: entries have to be defined as NAME=SCATTERITEMS pairs "
        "(with SCATTERITEMS being a positive integer).",
    )


def parse_set_ints(arg, errmsg):
    assignments = dict()
    if arg is not None:
        for entry in arg:
            key, value = parse_key_value_arg(entry, errmsg=errmsg)
            try:
                value = int(value)
            except ValueError:
                raise ValueError(errmsg)
            if value < 0:
                raise ValueError(errmsg)
            assignments[key] = value
    return assignments


def parse_batch(args):
    errmsg = "Invalid batch definition: batch entry has to be defined as RULE=BATCH/BATCHES (with integers BATCH <= BATCHES, BATCH >= 1)."
    if args.batch is not None:
        rule, batchdef = parse_key_value_arg(args.batch, errmsg=errmsg)
        try:
            batch, batches = batchdef.split("/")
            batch = int(batch)
            batches = int(batches)
        except ValueError:
            raise ValueError(errmsg)
        if batch > batches or batch < 1:
            raise ValueError(errmsg)
        return Batch(rule, batch, batches)
    return None


def parse_groups(args):
    errmsg = "Invalid groups definition: entries have to be defined as RULE=GROUP pairs"
    overwrite_groups = dict()
    if args.groups is not None:
        for entry in args.groups:
            rule, group = parse_key_value_arg(entry, errmsg=errmsg)
            overwrite_groups[rule] = group
    return overwrite_groups


def parse_group_components(args):
    errmsg = "Invalid group components definition: entries have to be defined as GROUP=COMPONENTS pairs (with COMPONENTS being a positive integer)"
    group_components = dict()
    if args.group_components is not None:
        for entry in args.group_components:
            group, count = parse_key_value_arg(entry, errmsg=errmsg)
            try:
                count = int(count)
            except ValueError:
                raise ValueError(errmsg)
            if count <= 0:
                raise ValueError(errmsg)
            group_components[group] = count
    return group_components


def parse_key_value_arg(arg, errmsg):
    try:
        key, val = arg.split("=", 1)
    except ValueError:
        raise ValueError(errmsg + " Unparseable value: %r." % arg)
    return key, val


def parse_config(args):
    """Parse config from args."""
    parsers = [int, float, eval, str]
    config = dict()
    if args.config is not None:
        valid = re.compile(r"[a-zA-Z_]\w*$")
        for entry in args.config:
            key, val = parse_key_value_arg(
                entry,
                errmsg="Invalid config definition: Config entries have to be defined as name=value pairs.",
            )
            if not valid.match(key):
                raise ValueError(
                    "Invalid config definition: Config entry must start with a valid identifier."
                )
            v = None
            for parser in parsers:
                try:
                    v = parser(val)
                    # avoid accidental interpretation as function
                    if not callable(v):
                        break
                except:
                    pass
            assert v is not None
            config[key] = v
    return config


def unparse_config(config):
    if not isinstance(config, dict):
        raise ValueError("config is not a dict")
    items = []
    for key, value in config.items():
        if isinstance(value, dict):
            raise ValueError("config may only be a flat dict")
        encoded = "'{}'".format(value) if isinstance(value, str) else value
        items.append("{}={}".format(key, encoded))
    return items


APPDIRS = None


def get_appdirs():
    global APPDIRS
    if APPDIRS is None:
        from appdirs import AppDirs

        APPDIRS = AppDirs("snakemake", "snakemake")
    return APPDIRS


def get_profile_file(profile, file, return_default=False):
    dirs = get_appdirs()
    if os.path.isabs(profile):
        search_dirs = [os.path.dirname(profile)]
        profile = os.path.basename(profile)
    else:
        search_dirs = [os.getcwd(), dirs.user_config_dir, dirs.site_config_dir]
    get_path = lambda d: os.path.join(d, profile, file)
    for d in search_dirs:
        p = get_path(d)
        if os.path.exists(p):
            return p

    if return_default:
        return file
    return None


def get_argument_parser(profile=None):
    """Generate and return argument parser."""
    import configargparse
    from configargparse import YAMLConfigFileParser

    dirs = get_appdirs()
    config_files = []
    if profile:
        if profile == "":
            print("Error: invalid profile name.", file=sys.stderr)
            exit(1)

        config_file = get_profile_file(profile, "config.yaml")
        if config_file is None:
            print(
                "Error: profile given but no config.yaml found. "
                "Profile has to be given as either absolute path, relative "
                "path or name of a directory available in either "
                "{site} or {user}.".format(
                    site=dirs.site_config_dir, user=dirs.user_config_dir
                ),
                file=sys.stderr,
            )
            exit(1)
        config_files = [config_file]

    parser = configargparse.ArgumentParser(
        description="Snakemake is a Python based language and execution "
        "environment for GNU Make-like workflows.",
        formatter_class=ArgumentDefaultsHelpFormatter,
        default_config_files=config_files,
        config_file_parser_class=YAMLConfigFileParser,
    )

    group_exec = parser.add_argument_group("EXECUTION")

    group_exec.add_argument(
        "target",
        nargs="*",
        default=None,
        help="Targets to build. May be rules or files.",
    )

    group_exec.add_argument(
        "--dry-run",
        "--dryrun",
        "-n",
        dest="dryrun",
        action="store_true",
        help="Do not execute anything, and display what would be done. "
        "If you have a very large workflow, use --dry-run --quiet to just "
        "print a summary of the DAG of jobs.",
    )

    group_exec.add_argument(
        "--profile",
        help="""
                        Name of profile to use for configuring
                        Snakemake. Snakemake will search for a corresponding
                        folder in {} and {}. Alternatively, this can be an
                        absolute or relative path.
                        The profile folder has to contain a file 'config.yaml'.
                        This file can be used to set default values for command
                        line options in YAML format. For example,
                        '--cluster qsub' becomes 'cluster: qsub' in the YAML
                        file. Profiles can be obtained from
                        https://github.com/snakemake-profiles.
                        """.format(
            dirs.site_config_dir, dirs.user_config_dir
        ),
    )

    group_exec.add_argument(
        "--cache",
        nargs="*",
        metavar="RULE",
        help="Store output files of given rules in a central cache given by the environment "
        "variable $SNAKEMAKE_OUTPUT_CACHE. Likewise, retrieve output files of the given rules "
        "from this cache if they have been created before (by anybody writing to the same cache), "
        "instead of actually executing the rules. Output files are identified by hashing all "
        "steps, parameters and software stack (conda envs or containers) needed to create them.",
    )

    group_exec.add_argument(
        "--snakefile",
        "-s",
        metavar="FILE",
        help=(
            "The workflow definition in form of a snakefile."
            "Usually, you should not need to specify this. "
            "By default, Snakemake will search for {} "
            "beneath the current working "
            "directory, in this order. "
            "Only if you definitely want a different layout, "
            "you need to use this parameter."
        ).format(", ".join(map("'{}'".format, SNAKEFILE_CHOICES))),
    )
    group_exec.add_argument(
        "--cores",
        "--jobs",
        "-j",
        action="store",
        const=available_cpu_count(),
        nargs="?",
        metavar="N",
        help=(
            "Use at most N CPU cores/jobs in parallel. "
            "If N is omitted or 'all', the limit is set to the number of "
            "available CPU cores."
        ),
    )
    group_exec.add_argument(
        "--local-cores",
        action="store",
        default=available_cpu_count(),
        metavar="N",
        type=int,
        help=(
            "In cluster mode, use at most N cores of the host machine in parallel "
            " (default: number of CPU cores of the host). The cores are used to execute "
            "local rules. This option is ignored when not in cluster mode."
        ),
    )
    group_exec.add_argument(
        "--resources",
        "--res",
        nargs="*",
        metavar="NAME=INT",
        help=(
            "Define additional resources that shall constrain the scheduling "
            "analogously to threads (see above). A resource is defined as "
            "a name and an integer value. E.g. --resources mem_mb=1000. Rules can "
            "use resources by defining the resource keyword, e.g. "
            "resources: mem_mb=600. If now two rules require 600 of the resource "
            "'mem_mb' they won't be run in parallel by the scheduler."
        ),
    )
    group_exec.add_argument(
        "--set-threads",
        metavar="RULE=THREADS",
        nargs="+",
        help="Overwrite thread usage of rules. This allows to fine-tune workflow "
        "parallelization. In particular, this is helpful to target certain cluster nodes "
        "by e.g. shifting a rule to use more, or less threads than defined in the workflow. "
        "Thereby, THREADS has to be a positive integer, and RULE has to be the name of the rule.",
    )
    group_exec.add_argument(
        "--set-scatter",
        metavar="NAME=SCATTERITEMS",
        nargs="+",
        help="Overwrite number of scatter items of scattergather processes. This allows to fine-tune "
        "workflow parallelization. Thereby, SCATTERITEMS has to be a positive integer, and NAME has to be "
        "the name of the scattergather process defined via a scattergather directive in the workflow.",
    )
    group_exec.add_argument(
        "--default-resources",
        "--default-res",
        nargs="*",
        metavar="NAME=INT",
        help=(
            "Define default values of resources for rules that do not define their own values. "
            "In addition to plain integers, python expressions over inputsize are allowed (e.g. '2*input.size_mb')."
            "When specifying this without any arguments (--default-resources), it defines 'mem_mb=max(2*input.size_mb, 1000)' "
            "'disk_mb=max(2*input.size_mb, 1000)', i.e., default disk and mem usage is twice the input file size but at least 1GB."
        ),
    )

    group_exec.add_argument(
        "--preemption-default",
        type=int,
        default=None,
        help=(
            "A preemptible instance can be requested when using the Google Life Sciences API. If you set a --preemption-default,"
            "all rules will be subject to the default. Specifically, this integer is the number of restart attempts that will be "
            "made given that the instance is killed unexpectedly. Note that preemptible instances have a maximum running time of 24 "
            "hours. If you want to set preemptible instances for only a subset of rules, use --preemptible-rules instead."
        ),
    )

    group_exec.add_argument(
        "--preemptible-rules",
        nargs="+",
        default=None,
        help=(
            "A preemptible instance can be requested when using the Google Life Sciences API. If you want to use these instances "
            "for a subset of your rules, you can use --preemptible-rules and then specify a list of rule and integer pairs, where "
            "each integer indicates the number of restarts to use for the rule's instance in the case that the instance is "
            "terminated unexpectedly. --preemptible-rules can be used in combination with --preemption-default, and will take "
            "priority. Note that preemptible instances have a maximum running time of 24. If you want to apply a consistent "
            "number of retries across all your rules, use --premption-default instead. "
            "Example: snakemake --preemption-default 10 --preemptible-rules map_reads=3 call_variants=0"
        ),
    )

    group_exec.add_argument(
        "--config",
        "-C",
        nargs="*",
        metavar="KEY=VALUE",
        help=(
            "Set or overwrite values in the workflow config object. "
            "The workflow config object is accessible as variable config inside "
            "the workflow. Default values can be set by providing a JSON file "
            "(see Documentation)."
        ),
    )
    group_exec.add_argument(
        "--configfile",
        "--configfiles",
        nargs="+",
        metavar="FILE",
        help=(
            "Specify or overwrite the config file of the workflow (see the docs). "
            "Values specified in JSON or YAML format are available in the global config "
            "dictionary inside the workflow. Multiple files overwrite each other in "
            "the given order."
        ),
    )
    group_exec.add_argument(
        "--envvars",
        nargs="+",
        metavar="VARNAME",
        help="Environment variables to pass to cloud jobs.",
    )
    group_exec.add_argument(
        "--directory",
        "-d",
        metavar="DIR",
        action="store",
        help=(
            "Specify working directory (relative paths in "
            "the snakefile will use this as their origin)."
        ),
    )
    group_exec.add_argument(
        "--touch",
        "-t",
        action="store_true",
        help=(
            "Touch output files (mark them up to date without really "
            "changing them) instead of running their commands. This is "
            "used to pretend that the rules were executed, in order to "
            "fool future invocations of snakemake. Fails if a file does "
            "not yet exist. Note that this will only touch files that would "
            "otherwise be recreated by Snakemake (e.g. because their input "
            "files are newer). For enforcing a touch, combine this with "
            "--force, --forceall, or --forcerun. Note however that you loose "
            "the provenance information when the files have been created in "
            "realitiy. Hence, this should be used only as a last resort."
        ),
    )
    group_exec.add_argument(
        "--keep-going",
        "-k",
        action="store_true",
        help="Go on with independent jobs if a job fails.",
    )
    group_exec.add_argument(
        "--force",
        "-f",
        action="store_true",
        help=(
            "Force the execution of the selected target or the first rule "
            "regardless of already created output."
        ),
    )
    group_exec.add_argument(
        "--forceall",
        "-F",
        action="store_true",
        help=(
            "Force the execution of the selected (or the first) rule and "
            "all rules it is dependent on regardless of already created "
            "output."
        ),
    )
    group_exec.add_argument(
        "--forcerun",
        "-R",
        nargs="*",
        metavar="TARGET",
        help=(
            "Force the re-execution or creation of the given rules or files."
            " Use this option if you changed a rule and want to have all its "
            "output in your workflow updated."
        ),
    )
    group_exec.add_argument(
        "--prioritize",
        "-P",
        nargs="+",
        metavar="TARGET",
        help=(
            "Tell the scheduler to assign creation of given targets "
            "(and all their dependencies) highest priority. (EXPERIMENTAL)"
        ),
    )
    group_exec.add_argument(
        "--batch",
        metavar="RULE=BATCH/BATCHES",
        help=(
            "Only create the given BATCH of the input files of the given RULE. "
            "This can be used to iteratively run parts of very large workflows. "
            "Only the execution plan of the relevant part of the workflow has to "
            "be calculated, thereby speeding up DAG computation. "
            "It is recommended to provide the most suitable rule for batching when "
            "documenting a workflow. It should be some aggregating rule that "
            "would be executed only once, and has a large number of input files. "
            "For example, it can be a rule that aggregates over samples."
        ),
    )
    group_exec.add_argument(
        "--until",
        "-U",
        nargs="+",
        metavar="TARGET",
        help=(
            "Runs the pipeline until it reaches the specified rules or "
            "files. Only runs jobs that are dependencies of the specified "
            "rule or files, does not run sibling DAGs. "
        ),
    )
    group_exec.add_argument(
        "--omit-from",
        "-O",
        nargs="+",
        metavar="TARGET",
        help=(
            "Prevent the execution or creation of the given rules or files "
            "as well as any rules or files that are downstream of these targets "
            "in the DAG. Also runs jobs in sibling DAGs that are independent of the "
            "rules or files specified here."
        ),
    )
    group_exec.add_argument(
        "--rerun-incomplete",
        "--ri",
        action="store_true",
        help=("Re-run all " "jobs the output of which is recognized as incomplete."),
    )
    group_exec.add_argument(
        "--shadow-prefix",
        metavar="DIR",
        help=(
            "Specify a directory in which the 'shadow' directory is created. "
            "If not supplied, the value is set to the '.snakemake' directory relative "
            "to the working directory."
        ),
    )

    import pulp

    lp_solvers = pulp.list_solvers(onlyAvailable=True)
    recommended_lp_solver = "COIN_CMD"

    group_exec.add_argument(
        "--scheduler",
        default="greedy" if recommended_lp_solver not in lp_solvers else "ilp",
        nargs="?",
        choices=["ilp", "greedy"],
        help=(
            "Specifies if jobs are selected by a greedy algorithm or by solving an ilp. "
            "The ilp scheduler aims to reduce runtime and hdd usage by best possible use of resources."
        ),
    )
    group_exec.add_argument(
        "--wms-monitor",
        action="store",
        nargs="?",
        help=(
            "IP and port of workflow management system to monitor the execution of snakemake (e.g. http://127.0.0.1:5000"
        ),
    )

    group_exec.add_argument(
        "--scheduler-ilp-solver",
        default=recommended_lp_solver,
        choices=lp_solvers,
        help=("Specifies solver to be utilized when selecting ilp-scheduler."),
    )

    # TODO add group_partitioning, allowing to define --group rulename=groupname.
    # i.e. setting groups via the CLI for improving cluster performance given
    # available resources.
    # TODO add an additional flag --group-components groupname=3, allowing to set the
    # number of connected components a group is allowed to span. By default, this is 1
    # (as now), but the flag allows to extend this. This can be used to run e.g.
    # 3 jobs of the same rule in the same group, although they are not connected.
    # Can be helpful for putting together many small jobs or benefitting of shared memory
    # setups.

    group_group = parser.add_argument_group("GROUPING")
    group_group.add_argument(
        "--groups",
        nargs="+",
        help="Assign rules to groups (this overwrites any "
        "group definitions from the workflow).",
    )
    group_group.add_argument(
        "--group-components",
        nargs="+",
        help="Set the number of connected components a group is "
        "allowed to span. By default, this is 1, but this flag "
        "allows to extend this. This can be used to run e.g. 3 "
        "jobs of the same rule in the same group, although they "
        "are not connected. It can be helpful for putting together "
        "many small jobs or benefitting of shared memory setups.",
    )

    group_report = parser.add_argument_group("REPORTS")

    group_report.add_argument(
        "--report",
        nargs="?",
        const="report.html",
        metavar="FILE",
        help="Create an HTML report with results and statistics. "
        "This can be either a .html file or a .zip file. "
        "In the former case, all results are embedded into the .html (this only works for small data). "
        "In the latter case, results are stored along with a file report.html in the zip archive. "
        "If no filename is given, an embedded report.html is the default.",
    )
    group_report.add_argument(
        "--report-stylesheet",
        metavar="CSSFILE",
        help="Custom stylesheet to use for report. In particular, this can be used for "
        "branding the report with e.g. a custom logo, see docs.",
    )

    group_notebooks = parser.add_argument_group("NOTEBOOKS")

    group_notebooks.add_argument(
        "--edit-notebook",
        metavar="TARGET",
        help="Interactively edit the notebook associated with the rule used to generate the given target file. "
        "This will start a local jupyter notebook server. "
        "Any changes to the notebook should be saved, and the server has to be stopped by "
        "closing the notebook and hitting the 'Quit' button on the jupyter dashboard. "
        "Afterwards, the updated notebook will be automatically stored in the path defined in the rule. "
        "If the notebook is not yet present, this will create an empty draft. ",
    )
    group_notebooks.add_argument(
        "--notebook-listen",
        metavar="IP:PORT",
        default="localhost:8888",
        help="The IP address and PORT the notebook server used for editing the notebook (--edit-notebook) will listen on.",
    )

    group_utils = parser.add_argument_group("UTILITIES")
    group_utils.add_argument(
        "--lint",
        nargs="?",
        const="text",
        choices=["text", "json"],
        help="Perform linting on the given workflow. This will print snakemake "
        "specific suggestions to improve code quality (work in progress, more lints "
        "to be added in the future). If no argument is provided, plain text output is used.",
    )

    group_utils.add_argument(
        "--export-cwl",
        action="store",
        metavar="FILE",
        help="Compile workflow to CWL and store it in given FILE.",
    )
    group_utils.add_argument("--provenance",
                             action="store_true",
                             help="Track workflow provenance based on the PROV W3C standard "
                                  "and store provenance.trig and provenance.json files.")
    group_utils.add_argument(
        "--list",
        "-l",
        action="store_true",
        help="Show available rules in given Snakefile.",
    )
    group_utils.add_argument(
        "--list-target-rules",
        "--lt",
        action="store_true",
        help="Show available target rules in given Snakefile.",
    )
    group_utils.add_argument(
        "--dag",
        action="store_true",
        help="Do not execute anything and print the directed "
        "acyclic graph of jobs in the dot language. Recommended "
        "use on Unix systems: snakemake --dag | dot | display"
        "Note print statements in your Snakefile may interfere "
        "with visualization.",
    )
    group_utils.add_argument(
        "--rulegraph",
        action="store_true",
        help="Do not execute anything and print the dependency graph "
        "of rules in the dot language. This will be less "
        "crowded than above DAG of jobs, but also show less information. "
        "Note that each rule is displayed once, hence the displayed graph will be "
        "cyclic if a rule appears in several steps of the workflow. "
        "Use this if above option leads to a DAG that is too large. "
        "Recommended use on Unix systems: snakemake --rulegraph | dot | display"
        "Note print statements in your Snakefile may interfere "
        "with visualization.",
    )
    group_utils.add_argument(
        "--filegraph",
        action="store_true",
        help="Do not execute anything and print the dependency graph "
        "of rules with their input and output files in the dot language. "
        "This is an intermediate solution between above DAG of jobs and the rule graph. "
        "Note that each rule is displayed once, hence the displayed graph will be "
        "cyclic if a rule appears in several steps of the workflow. "
        "Use this if above option leads to a DAG that is too large. "
        "Recommended use on Unix systems: snakemake --filegraph | dot | display"
        "Note print statements in your Snakefile may interfere "
        "with visualization.",
    )
    group_utils.add_argument(
        "--d3dag",
        action="store_true",
        help="Print the DAG in D3.js compatible JSON format.",
    )
    group_utils.add_argument(
        "--summary",
        "-S",
        action="store_true",
        help="Print a summary of all files created by the workflow. The "
        "has the following columns: filename, modification time, "
        "rule version, status, plan.\n"
        "Thereby rule version contains the version"
        "the file was created with (see the version keyword of rules), and "
        "status denotes whether the file is missing, its input files are "
        "newer or if version or implementation of the rule changed since "
        "file creation. Finally the last column denotes whether the file "
        "will be updated or created during the next workflow execution.",
    )
    group_utils.add_argument(
        "--detailed-summary",
        "-D",
        action="store_true",
        help="Print a summary of all files created by the workflow. The "
        "has the following columns: filename, modification time, "
        "rule version, input file(s), shell command, status, plan.\n"
        "Thereby rule version contains the version "
        "the file was created with (see the version keyword of rules), and "
        "status denotes whether the file is missing, its input files are "
        "newer or if version or implementation of the rule changed since "
        "file creation. The input file and shell command columns are self "
        "explanatory. Finally the last column denotes whether the file "
        "will be updated or created during the next workflow execution.",
    )
    group_utils.add_argument(
        "--archive",
        metavar="FILE",
        help="Archive the workflow into the given tar archive FILE. The archive "
        "will be created such that the workflow can be re-executed on a vanilla "
        "system. The function needs conda and git to be installed. "
        "It will archive every file that is under git version control. "
        "Note that it is best practice to have the Snakefile, config files, and "
        "scripts under version control. Hence, they will be included in the archive. "
        "Further, it will add input files that are not generated by "
        "by the workflow itself and conda environments. Note that symlinks are "
        "dereferenced. Supported "
        "formats are .tar, .tar.gz, .tar.bz2 and .tar.xz.",
    )
    group_utils.add_argument(
        "--cleanup-metadata",
        "--cm",
        nargs="+",
        metavar="FILE",
        help="Cleanup the metadata "
        "of given files. That means that snakemake removes any tracked "
        "version info, and any marks that files are incomplete.",
    )
    group_utils.add_argument(
        "--cleanup-shadow",
        action="store_true",
        help="Cleanup old shadow directories which have not been deleted due "
        "to failures or power loss.",
    )
    group_utils.add_argument(
        "--skip-script-cleanup",
        action="store_true",
        help="Don't delete wrapper scripts used for execution",
    )
    group_utils.add_argument(
        "--unlock", action="store_true", help="Remove a lock on the working directory."
    )
    group_utils.add_argument(
        "--list-version-changes",
        "--lv",
        action="store_true",
        help="List all output files that have been created with "
        "a different version (as determined by the version keyword).",
    )
    group_utils.add_argument(
        "--list-code-changes",
        "--lc",
        action="store_true",
        help="List all output files for which the rule body (run or shell) have "
        "changed in the Snakefile.",
    )
    group_utils.add_argument(
        "--list-input-changes",
        "--li",
        action="store_true",
        help="List all output files for which the defined input files have changed "
        "in the Snakefile (e.g. new input files were added in the rule "
        "definition or files were renamed). For listing input file "
        "modification in the filesystem, use --summary.",
    )
    group_utils.add_argument(
        "--list-params-changes",
        "--lp",
        action="store_true",
        help="List all output files for which the defined params have changed "
        "in the Snakefile.",
    )
    group_utils.add_argument(
        "--list-untracked",
        "--lu",
        action="store_true",
        help="List all files in the working directory that are not used in the  "
        "workflow. This can be used e.g. for identifying leftover files. Hidden files "
        "and directories are ignored.",
    )
    group_utils.add_argument(
        "--delete-all-output",
        action="store_true",
        help="Remove all files generated by the workflow. Use together with --dry-run "
        "to list files without actually deleting anything. Note that this will "
        "not recurse into subworkflows. Write-protected files are not removed. "
        "Nevertheless, use with care!",
    )
    group_utils.add_argument(
        "--delete-temp-output",
        action="store_true",
        help="Remove all temporary files generated by the workflow. Use together "
        "with --dry-run to list files without actually deleting anything. Note "
        "that this will not recurse into subworkflows.",
    )
    group_utils.add_argument(
        "--bash-completion",
        action="store_true",
        help="Output code to register bash completion for snakemake. Put the "
        "following in your .bashrc (including the accents): "
        "`snakemake --bash-completion` or issue it in an open terminal "
        "session.",
    )
    group_utils.add_argument(
        "--keep-incomplete",
        action="store_true",
        help="Do not remove incomplete output files by failed jobs.",
    )
    group_utils.add_argument(
        "--drop-metadata",
        action="store_true",
        help="Drop metadata file tracking information after job finishes. "
        "Provenance-information based reports (e.g. --report and the "
        "--list_x_changes functions) will be empty or incomplete.",
    )
    group_utils.add_argument("--version", "-v", action="version", version=__version__)

    group_output = parser.add_argument_group("OUTPUT")
    group_output.add_argument(
        "--reason",
        "-r",
        action="store_true",
        help="Print the reason for each executed rule.",
    )
    group_output.add_argument(
        "--gui",
        nargs="?",
        const="8000",
        metavar="PORT",
        type=str,
        help="Serve an HTML based user interface to the given network and "
        "port e.g. 168.129.10.15:8000. By default Snakemake is only "
        "available in the local network (default port: 8000). To make "
        "Snakemake listen to all ip addresses add the special host address "
        "0.0.0.0 to the url (0.0.0.0:8000). This is important if Snakemake "
        "is used in a virtualised environment like Docker. If possible, a "
        "browser window is opened.",
    )
    group_output.add_argument(
        "--printshellcmds",
        "-p",
        action="store_true",
        help="Print out the shell commands that will be executed.",
    )
    group_output.add_argument(
        "--debug-dag",
        action="store_true",
        help="Print candidate and selected jobs (including their wildcards) while "
        "inferring DAG. This can help to debug unexpected DAG topology or errors.",
    )
    group_output.add_argument(
        "--stats",
        metavar="FILE",
        help="Write stats about Snakefile execution in JSON format to the given file.",
    )
    group_output.add_argument(
        "--nocolor", action="store_true", help="Do not use a colored output."
    )
    group_output.add_argument(
        "--quiet",
        "-q",
        action="store_true",
        help="Do not output any progress or rule information.",
    )
    group_output.add_argument(
        "--print-compilation",
        action="store_true",
        help="Print the python representation of the workflow.",
    )

    group_output.add_argument(
        "--verbose", action="store_true", help="Print debugging output."
    )

    group_behavior = parser.add_argument_group("BEHAVIOR")
    group_behavior.add_argument(
        "--force-use-threads",
        dest="force_use_threads",
        action="store_true",
        help="Force threads rather than processes. Helpful if shared memory (/dev/shm) is full or unavailable.",
    )
    group_behavior.add_argument(
        "--allow-ambiguity",
        "-a",
        action="store_true",
        help=(
            "Don't check for ambiguous rules and simply use the first if "
            "several can produce the same file. This allows the user to "
            "prioritize rules by their order in the snakefile."
        ),
    )
    group_behavior.add_argument(
        "--nolock", action="store_true", help="Do not lock the working directory"
    )
    group_behavior.add_argument(
        "--ignore-incomplete",
        "--ii",
        action="store_true",
        help="Do not check for incomplete output files.",
    )
    group_behavior.add_argument(
        "--max-inventory-time",
        type=int,
        default=20,
        metavar="SECONDS",
        help="Spend at most SECONDS seconds to create a file inventory for the working directory. "
        "The inventory vastly speeds up file modification and existence checks when computing "
        "which jobs need to be executed. However, creating the inventory itself can be slow, e.g. on "
        "network file systems. Hence, we do not spend more than a given amount of time and fall back "
        "to individual checks for the rest.",
    )
    group_behavior.add_argument(
        "--latency-wait",
        "--output-wait",
        "-w",
        type=int,
        default=5,
        metavar="SECONDS",
        help="Wait given seconds if an output file of a job is not present after "
        "the job finished. This helps if your filesystem "
        "suffers from latency (default 5).",
    )
    group_behavior.add_argument(
        "--wait-for-files",
        nargs="*",
        metavar="FILE",
        help="Wait --latency-wait seconds for these "
        "files to be present before executing the workflow. "
        "This option is used internally to handle filesystem latency in cluster "
        "environments.",
    )
    group_behavior.add_argument(
        "--notemp",
        "--nt",
        action="store_true",
        help="Ignore temp() declarations. This is useful when running only "
        "a part of the workflow, since temp() would lead to deletion of "
        "probably needed files by other parts of the workflow.",
    )
    group_behavior.add_argument(
        "--keep-remote",
        action="store_true",
        help="Keep local copies of remote input files.",
    )
    group_behavior.add_argument(
        "--keep-target-files",
        action="store_true",
        help="Do not adjust the paths of given target files relative to the working directory.",
    )
    group_behavior.add_argument(
        "--allowed-rules",
        nargs="+",
        help="Only consider given rules. If omitted, all rules in Snakefile are "
        "used. Note that this is intended primarily for internal use and may "
        "lead to unexpected results otherwise.",
    )
    group_behavior.add_argument(
        "--max-jobs-per-second",
        default=10,
        type=float,
        help="Maximal number of cluster/drmaa jobs per second, default is 10, "
        "fractions allowed.",
    )
    group_behavior.add_argument(
        "--max-status-checks-per-second",
        default=10,
        type=float,
        help="Maximal number of job status checks per second, default is 10, "
        "fractions allowed.",
    )
    group_behavior.add_argument(
        "-T",
        "--restart-times",
        default=0,
        type=int,
        help="Number of times to restart failing jobs (defaults to 0).",
    )
    group_behavior.add_argument(
        "--attempt",
        default=1,
        type=int,
        help="Internal use only: define the initial value of the attempt "
        "parameter (default: 1).",
    )
    group_behavior.add_argument(
        "--wrapper-prefix",
        default="https://github.com/snakemake/snakemake-wrappers/raw/",
        help="Prefix for URL created from wrapper directive (default: "
        "https://github.com/snakemake/snakemake-wrappers/raw/). Set this to "
        "a different URL to use your fork or a local clone of the repository, "
        "e.g., use a git URL like 'git+file://path/to/your/local/clone@'.",
    )
    group_behavior.add_argument(
        "--default-remote-provider",
        choices=[
            "S3",
            "GS",
            "FTP",
            "SFTP",
            "S3Mocked",
            "gfal",
            "gridftp",
            "iRODS",
            "AzBlob",
        ],
        help="Specify default remote provider to be used for "
        "all input and output files that don't yet specify "
        "one.",
    )
    group_behavior.add_argument(
        "--default-remote-prefix",
        default="",
        help="Specify prefix for default remote provider. E.g. " "a bucket name.",
    )
    group_behavior.add_argument(
        "--no-shared-fs",
        action="store_true",
        help="Do not assume that jobs share a common file "
        "system. When this flag is activated, Snakemake will "
        "assume that the filesystem on a cluster node is not "
        "shared with other nodes. For example, this will lead "
        "to downloading remote files on each cluster node "
        "separately. Further, it won't take special measures "
        "to deal with filesystem latency issues. This option "
        "will in most cases only make sense in combination with "
        "--default-remote-provider. Further, when using --cluster "
        "you will have to also provide --cluster-status. "
        "Only activate this if you "
        "know what you are doing.",
    )
    group_behavior.add_argument(
        "--greediness",
        type=float,
        default=None,
        help="Set the greediness of scheduling. This value between 0 and 1 "
        "determines how careful jobs are selected for execution. The default "
        "value (1.0) provides the best speed and still acceptable scheduling "
        "quality.",
    )
    group_behavior.add_argument(
        "--no-hooks",
        action="store_true",
        help="Do not invoke onstart, onsuccess or onerror hooks after execution.",
    )
    group_behavior.add_argument(
        "--overwrite-shellcmd",
        help="Provide a shell command that shall be executed instead of those "
        "given in the workflow. "
        "This is for debugging purposes only.",
    )
    group_behavior.add_argument(
        "--debug",
        action="store_true",
        help="Allow to debug rules with e.g. PDB. This flag "
        "allows to set breakpoints in run blocks.",
    )
    group_behavior.add_argument(
        "--runtime-profile",
        metavar="FILE",
        help="Profile Snakemake and write the output to FILE. This requires yappi "
        "to be installed.",
    )
    group_behavior.add_argument(
        "--mode",
        choices=[Mode.default, Mode.subprocess, Mode.cluster],
        default=Mode.default,
        type=int,
        help="Set execution mode of Snakemake (internal use only).",
    )
    group_behavior.add_argument(
        "--show-failed-logs",
        action="store_true",
        help="Automatically display logs of failed jobs.",
    )
    group_behavior.add_argument(
        "--log-handler-script",
        metavar="FILE",
        default=None,
        help="Provide a custom script containing a function 'def log_handler(msg):'. "
        "Snakemake will call this function for every logging output (given as a dictionary msg)"
        "allowing to e.g. send notifications in the form of e.g. slack messages or emails.",
    )

    group_behavior.add_argument(
        "--log-service",
        default=None,
        choices=["none", "slack"],
        help="Set a specific messaging service for logging output."
        "Snakemake will notify the service on errors and completed execution."
        "Currently only slack is supported.",
    )

    group_cluster = parser.add_argument_group("CLUSTER")

    # TODO extend below description to explain the wildcards that can be used
    cluster_mode_group = group_cluster.add_mutually_exclusive_group()
    cluster_mode_group.add_argument(
        "--cluster",
        "-c",
        metavar="CMD",
        help=(
            "Execute snakemake rules with the given submit command, "
            "e.g. qsub. Snakemake compiles jobs into scripts that are "
            "submitted to the cluster with the given command, once all input "
            "files for a particular job are present.\n"
            "The submit command can be decorated to make it aware of certain "
            "job properties (name, rulename, input, output, params, wildcards, log, threads "
            "and dependencies (see the argument below)), e.g.:\n"
            "$ snakemake --cluster 'qsub -pe threaded {threads}'."
        ),
    ),
    cluster_mode_group.add_argument(
        "--cluster-sync",
        metavar="CMD",
        help=(
            "cluster submission command will block, returning the remote exit"
            "status upon remote termination (for example, this should be used"
            "if the cluster command is 'qsub -sync y' (SGE)"
        ),
    ),
    cluster_mode_group.add_argument(
        "--drmaa",
        nargs="?",
        const="",
        metavar="ARGS",
        help="Execute snakemake on a cluster accessed via DRMAA, "
        "Snakemake compiles jobs into scripts that are "
        "submitted to the cluster with the given command, once all input "
        "files for a particular job are present. ARGS can be used to "
        "specify options of the underlying cluster system, "
        "thereby using the job properties name, rulename, input, output, params, wildcards, log, "
        "threads and dependencies, e.g.: "
        "--drmaa ' -pe threaded {threads}'. Note that ARGS must be given in quotes and "
        "with a leading whitespace.",
    )

    group_cluster.add_argument(
        "--cluster-config",
        "-u",
        metavar="FILE",
        default=[],
        action="append",
        help=(
            "A JSON or YAML file that defines the wildcards used in 'cluster'"
            "for specific rules, instead of having them specified in the Snakefile. "
            "For example, for rule 'job' you may define: "
            "{ 'job' : { 'time' : '24:00:00' } } to specify the time for rule 'job'. "
            "You can specify more than one file.  The configuration files are merged "
            "with later values overriding earlier ones. This option is deprecated in favor "
            "of using --profile, see docs."
        ),
    ),
    group_cluster.add_argument(
        "--immediate-submit",
        "--is",
        action="store_true",
        help="Immediately submit all jobs to the cluster instead of waiting "
        "for present input files. This will fail, unless you make "
        "the cluster aware of job dependencies, e.g. via:\n"
        "$ snakemake --cluster 'sbatch --dependency {dependencies}.\n"
        "Assuming that your submit script (here sbatch) outputs the "
        "generated job id to the first stdout line, {dependencies} will "
        "be filled with space separated job ids this job depends on.",
    )
    group_cluster.add_argument(
        "--jobscript",
        "--js",
        metavar="SCRIPT",
        help="Provide a custom job script for submission to the cluster. "
        "The default script resides as 'jobscript.sh' in the "
        "installation directory.",
    )
    group_cluster.add_argument(
        "--jobname",
        "--jn",
        default="snakejob.{name}.{jobid}.sh",
        metavar="NAME",
        help="Provide a custom name for the jobscript that is submitted to the "
        'cluster (see --cluster). NAME is "snakejob.{name}.{jobid}.sh" '
        "per default. The wildcard {jobid} has to be present in the name.",
    )
    group_cluster.add_argument(
        "--cluster-status",
        help="Status command for cluster execution. This is only considered "
        "in combination with the --cluster flag. If provided, Snakemake will "
        "use the status command to determine if a job has finished successfully "
        "or failed. For this it is necessary that the submit command provided "
        "to --cluster returns the cluster job id. Then, the status command "
        "will be invoked with the job id. Snakemake expects it to return "
        "'success' if the job was successfull, 'failed' if the job failed and "
        "'running' if the job still runs.",
    )
    group_cluster.add_argument(
        "--drmaa-log-dir",
        metavar="DIR",
        help="Specify a directory in which stdout and stderr files of DRMAA"
        " jobs will be written. The value may be given as a relative path,"
        " in which case Snakemake will use the current invocation directory"
        " as the origin. If given, this will override any given '-o' and/or"
        " '-e' native specification. If not given, all DRMAA stdout and"
        " stderr files are written to the current working directory.",
    )

    group_cloud = parser.add_argument_group("CLOUD")
    group_kubernetes = parser.add_argument_group("KUBERNETES")
    group_tibanna = parser.add_argument_group("TIBANNA")
    group_google_life_science = parser.add_argument_group("GOOGLE_LIFE_SCIENCE")

    group_kubernetes.add_argument(
        "--kubernetes",
        metavar="NAMESPACE",
        nargs="?",
        const="default",
        help="Execute workflow in a kubernetes cluster (in the cloud). "
        "NAMESPACE is the namespace you want to use for your job (if nothing "
        "specified: 'default'). "
        "Usually, this requires --default-remote-provider and "
        "--default-remote-prefix to be set to a S3 or GS bucket where your . "
        "data shall be stored. It is further advisable to activate conda "
        "integration via --use-conda.",
    )
    group_kubernetes.add_argument(
        "--container-image",
        metavar="IMAGE",
        help="Docker image to use, e.g., when submitting jobs to kubernetes "
        "Defaults to 'https://hub.docker.com/r/snakemake/snakemake', tagged with "
        "the same version as the currently running Snakemake instance. "
        "Note that overwriting this value is up to your responsibility. "
        "Any used image has to contain a working snakemake installation "
        "that is compatible with (or ideally the same as) the currently "
        "running version.",
    )

    group_tibanna.add_argument(
        "--tibanna",
        action="store_true",
        help="Execute workflow on AWS cloud using Tibanna. This requires "
        "--default-remote-prefix to be set to S3 bucket name and prefix"
        " (e.g. 'bucketname/subdirectory') where input is already stored"
        " and output will be sent to. Using --tibanna implies --default-resources"
        " is set as default. Optionally, use --precommand to"
        " specify any preparation command to run before snakemake command"
        " on the cloud (inside snakemake container on Tibanna VM)."
        " Also, --use-conda, --use-singularity, --config, --configfile are"
        " supported and will be carried over.",
    )
    group_tibanna.add_argument(
        "--tibanna-sfn",
        help="Name of Tibanna Unicorn step function (e.g. tibanna_unicorn_monty)."
        "This works as serverless scheduler/resource allocator and must be "
        "deployed first using tibanna cli. (e.g. tibanna deploy_unicorn --usergroup="
        "monty --buckets=bucketname)",
    )
    group_tibanna.add_argument(
        "--precommand",
        help="Any command to execute before snakemake command on AWS cloud "
        "such as wget, git clone, unzip, etc. This is used with --tibanna."
        "Do not include input/output download/upload commands - file transfer"
        " between S3 bucket and the run environment (container) is automatically"
        " handled by Tibanna.",
    )
    group_tibanna.add_argument(
        "--tibanna-config",
        nargs="+",
        help="Additional tibanna config e.g. --tibanna-config spot_instance=true subnet="
        "<subnet_id> security group=<security_group_id>",
    )
    group_google_life_science.add_argument(
        "--google-lifesciences",
        action="store_true",
        help="Execute workflow on Google Cloud cloud using the Google Life. "
        " Science API. This requires default application credentials (json) "
        " to be created and export to the environment to use Google Cloud "
        " Storage, Compute Engine, and Life Sciences. The credential file "
        " should be exported as GOOGLE_APPLICATION_CREDENTIALS for snakemake "
        " to discover. Also, --use-conda, --use-singularity, --config, "
        "--configfile are supported and will be carried over.",
    )
    group_google_life_science.add_argument(
        "--google-lifesciences-regions",
        nargs="+",
        default=["us-east1", "us-west1", "us-central1"],
        help="Specify one or more valid instance regions (defaults to US)",
    )
    group_google_life_science.add_argument(
        "--google-lifesciences-location",
        help="The Life Sciences API service used to schedule the jobs. "
        " E.g., us-centra1 (Iowa) and europe-west2 (London) "
        " Watch the terminal output to see all options found to be available. "
        " If not specified, defaults to the first found with a matching prefix "
        " from regions specified with --google-lifesciences-regions.",
    )
    group_google_life_science.add_argument(
        "--google-lifesciences-keep-cache",
        action="store_true",
        help="Cache workflows in your Google Cloud Storage Bucket specified "
        "by --default-remote-prefix/{source}/{cache}. Each workflow working "
        "directory is compressed to a .tar.gz, named by the hash of the "
        "contents, and kept in Google Cloud Storage. By default, the caches "
        "are deleted at the shutdown step of the workflow.",
    )

    group_conda = parser.add_argument_group("CONDA")

    group_conda.add_argument(
        "--use-conda",
        action="store_true",
        help="If defined in the rule, run job in a conda environment. "
        "If this flag is not set, the conda directive is ignored.",
    )
    group_conda.add_argument(
        "--list-conda-envs",
        action="store_true",
        help="List all conda environments and their location on " "disk.",
    )
    group_conda.add_argument(
        "--conda-prefix",
        metavar="DIR",
        help="Specify a directory in which the 'conda' and 'conda-archive' "
        "directories are created. These are used to store conda environments "
        "and their archives, respectively. If not supplied, the value is set "
        "to the '.snakemake' directory relative to the invocation directory. "
        "If supplied, the `--use-conda` flag must also be set. The value may "
        "be given as a relative path, which will be extrapolated to the "
        "invocation directory, or as an absolute path.",
    )
    group_conda.add_argument(
        "--conda-cleanup-envs",
        action="store_true",
        help="Cleanup unused conda environments.",
    )

    from snakemake.deployment.conda import CondaCleanupMode

    group_conda.add_argument(
        "--conda-cleanup-pkgs",
        type=CondaCleanupMode,
        const=CondaCleanupMode.tarballs,
        choices=list(CondaCleanupMode),
        nargs="?",
        help="Cleanup conda packages after creating environments. "
        "In case of 'tarballs' mode, will clean up all downloaded package tarballs. "
        "In case of 'cache' mode, will additionally clean up unused package caches. "
        "If mode is omitted, will default to only cleaning up the tarballs.",
    )
    group_conda.add_argument(
        "--conda-create-envs-only",
        action="store_true",
        help="If specified, only creates the job-specific "
        "conda environments then exits. The `--use-conda` "
        "flag must also be set.",
    )
    group_conda.add_argument(
        "--conda-frontend",
        default="conda",
        choices=["conda", "mamba"],
        help="Choose the conda frontend for installing environments. "
        "Caution: mamba is much faster, but still in beta test.",
    )

    group_singularity = parser.add_argument_group("SINGULARITY")

    group_singularity.add_argument(
        "--use-singularity",
        action="store_true",
        help="If defined in the rule, run job within a singularity container. "
        "If this flag is not set, the singularity directive is ignored.",
    )
    group_singularity.add_argument(
        "--singularity-prefix",
        metavar="DIR",
        help="Specify a directory in which singularity images will be stored."
        "If not supplied, the value is set "
        "to the '.snakemake' directory relative to the invocation directory. "
        "If supplied, the `--use-singularity` flag must also be set. The value "
        "may be given as a relative path, which will be extrapolated to the "
        "invocation directory, or as an absolute path.",
    )
    group_singularity.add_argument(
        "--singularity-args",
        default="",
        metavar="ARGS",
        help="Pass additional args to singularity.",
    )

    group_env_modules = parser.add_argument_group("ENVIRONMENT MODULES")

    group_env_modules.add_argument(
        "--use-envmodules",
        action="store_true",
        help="If defined in the rule, run job within the given environment "
        "modules, loaded in the given order. This can be combined with "
        "--use-conda and --use-singularity, which will then be only used as a "
        "fallback for rules which don't define environment modules.",
    )

    return parser


def main(argv=None):
    """Main entry point."""
    parser = get_argument_parser()
    args = parser.parse_args(argv)

    if args.profile:
        # reparse args while inferring config file from profile
        parser = get_argument_parser(args.profile)
        args = parser.parse_args(argv)

        def adjust_path(f):
            if os.path.exists(f) or os.path.isabs(f):
                return f
            else:
                return get_profile_file(args.profile, f, return_default=True)

        # update file paths to be relative to the profile
        # (if they do not exist relative to CWD)
        if args.jobscript:
            args.jobscript = adjust_path(args.jobscript)
        if args.cluster:
            args.cluster = adjust_path(args.cluster)
        if args.cluster_sync:
            args.cluster_sync = adjust_path(args.cluster_sync)
        if args.cluster_status:
            args.cluster_status = adjust_path(args.cluster_status)
        if args.report_stylesheet:
            args.report_stylesheet = adjust_path(args.report_stylesheet)

    if args.bash_completion:
        cmd = b"complete -o bashdefault -C snakemake-bash-completion snakemake"
        sys.stdout.buffer.write(cmd)
        sys.exit(0)

    if args.batch is not None and args.forceall:
        print(
            "--batch may not be combined with --forceall, because recomputed upstream "
            "jobs in subsequent batches may render already obtained results outdated."
        )

    try:
        resources = parse_resources(args.resources)
        config = parse_config(args)

        # Cloud executors should have default-resources flag
        if (
            (args.default_resources is not None and not args.default_resources)
            or (args.tibanna and not args.default_resources)
            or (args.google_lifesciences and not args.default_resources)
        ):
            args.default_resources = [
                "mem_mb=max(2*input.size_mb, 1000)",
                "disk_mb=max(2*input.size_mb, 1000)",
            ]
        default_resources = DefaultResources(args.default_resources)
        batch = parse_batch(args)
        overwrite_threads = parse_set_threads(args)

        overwrite_scatter = parse_set_scatter(args)

        overwrite_groups = parse_groups(args)
        group_components = parse_group_components(args)
    except ValueError as e:
        print(e, file=sys.stderr)
        print("", file=sys.stderr)
        sys.exit(1)

    local_exec = not (
        args.print_compilation
        or args.cluster
        or args.cluster_sync
        or args.drmaa
        or args.google_lifesciences
        or args.kubernetes
        or args.tibanna
        or args.list_code_changes
        or args.list_conda_envs
        or args.list_input_changes
        or args.list_params_changes
        or args.list
        or args.list_target_rules
        or args.list_untracked
        or args.list_version_changes
        or args.export_cwl
        or args.dag
        or args.d3dag
        or args.filegraph
        or args.rulegraph
        or args.summary
        or args.lint
        or args.report
        or args.gui
    )

    if args.cores is not None:
        if args.cores == "all":
            args.cores = available_cpu_count()
        else:
            try:
                args.cores = int(args.cores)
            except ValueError:
                print(
                    "Error parsing number of cores (--cores, --jobs, -j): must be integer, empty, or 'all'.",
                    file=sys.stderr,
                )
                sys.exit(1)
    if args.cluster or args.cluster_sync or args.drmaa:
        if args.cores is None:
            if args.dryrun:
                args.cores = 1
            else:
                print(
                    "Error: you need to specify the maximum number of jobs to "
                    "be queued or executed at the same time with --jobs.",
                    file=sys.stderr,
                )
                sys.exit(1)
    elif args.cores is None:
        if local_exec and not args.dryrun:
            print(
                "Error: you need to specify the maximum number of CPU cores to "
                "be used at the same time. If you want to use N cores, say --cores N or "
                "-jN. For all cores on your system (be sure that this is appropriate) "
                "use --cores all. For no parallelization use --cores 1 or -j1.",
                file=sys.stderr,
            )
            sys.exit(1)
        else:
            args.cores = 1

    if args.drmaa_log_dir is not None:
        if not os.path.isabs(args.drmaa_log_dir):
            args.drmaa_log_dir = os.path.abspath(os.path.expanduser(args.drmaa_log_dir))

    if args.runtime_profile:
        import yappi

        yappi.start()

    if args.immediate_submit and not args.notemp:
        print(
            "Error: --immediate-submit has to be combined with --notemp, "
            "because temp file handling is not supported in this mode.",
            file=sys.stderr,
        )
        sys.exit(1)

    if (args.conda_prefix or args.conda_create_envs_only) and not args.use_conda:
        print(
            "Error: --use-conda must be set if --conda-prefix or "
            "--create-envs-only is set.",
            file=sys.stderr,
        )
        sys.exit(1)

    if args.singularity_prefix and not args.use_singularity:
        print(
            "Error: --use_singularity must be set if --singularity-prefix " "is set.",
            file=sys.stderr,
        )
        sys.exit(1)

    if args.provenance:
        provenance_manager.set_activate(True)
    else:
        provenance_manager.set_activate(False)

    if args.kubernetes and (
        not args.default_remote_provider or not args.default_remote_prefix
    ):
        print(
            "Error: --kubernetes must be combined with "
            "--default-remote-provider and --default-remote-prefix, see "
            "https://snakemake.readthedocs.io/en/stable/executing/cloud.html"
            "#executing-a-snakemake-workflow-via-kubernetes",
            file=sys.stderr,
        )
        sys.exit(1)

    if args.tibanna:
        if not args.default_remote_prefix:
            print(
                "Error: --tibanna must be combined with --default-remote-prefix "
                "to provide bucket name and subdirectory (prefix) "
                "(e.g. 'bucketname/projectname'",
                file=sys.stderr,
            )
            sys.exit(1)
        args.default_remote_prefix = args.default_remote_prefix.rstrip("/")
        if not args.tibanna_sfn:
            args.tibanna_sfn = os.environ.get("TIBANNA_DEFAULT_STEP_FUNCTION_NAME", "")
            if not args.tibanna_sfn:
                print(
                    "Error: to use --tibanna, either --tibanna-sfn or environment variable "
                    "TIBANNA_DEFAULT_STEP_FUNCTION_NAME must be set and exported "
                    "to provide name of the tibanna unicorn step function "
                    "(e.g. 'tibanna_unicorn_monty'). The step function must be deployed first "
                    "using tibanna cli (e.g. tibanna deploy_unicorn --usergroup=monty "
                    "--buckets=bucketname)",
                    file=sys.stderr,
                )
                sys.exit(1)

    if args.google_lifesciences:
        if not os.environ.get("GOOGLE_APPLICATION_CREDENTIALS"):
            print(
                "Error: GOOGLE_APPLICATION_CREDENTIALS environment variable must "
                "be available for --google-lifesciences",
                file=sys.stderr,
            )
            sys.exit(1)

        if not args.default_remote_prefix:
            print(
                "Error: --google-life-sciences must be combined with "
                " --default-remote-prefix to provide bucket name and "
                "subdirectory (prefix) (e.g. 'bucketname/projectname'",
                file=sys.stderr,
            )
            sys.exit(1)

    if args.delete_all_output and args.delete_temp_output:
        print(
            "Error: --delete-all-output and --delete-temp-output are mutually exclusive.",
            file=sys.stderr,
        )
        sys.exit(1)

    if args.snakefile is None:
        for p in SNAKEFILE_CHOICES:
            if os.path.exists(p):
                args.snakefile = p
                break
        if args.snakefile is None:
            print(
                "Error: no Snakefile found, tried {}.".format(
                    ", ".join(SNAKEFILE_CHOICES), file=sys.stderr
                )
            )
            sys.exit(1)

    if args.gui is not None:
        try:
            import snakemake.gui as gui
        except ImportError:
            print(
                "Error: GUI needs Flask to be installed. Install "
                "with easy_install or contact your administrator.",
                file=sys.stderr,
            )
            sys.exit(1)

        _logging.getLogger("werkzeug").setLevel(_logging.ERROR)

        _snakemake = partial(snakemake, os.path.abspath(args.snakefile))
        gui.register(_snakemake, args)

        if ":" in args.gui:
            host, port = args.gui.split(":")
        else:
            port = args.gui
            host = "127.0.0.1"

        url = "http://{}:{}".format(host, port)
        print("Listening on {}.".format(url), file=sys.stderr)

        def open_browser():
            try:
                webbrowser.open(url)
            except:
                pass

        print("Open this address in your browser to access the GUI.", file=sys.stderr)
        threading.Timer(0.5, open_browser).start()
        success = True

        try:
            gui.app.run(debug=False, threaded=True, port=int(port), host=host)

        except (KeyboardInterrupt, SystemExit):
            # silently close
            pass
    else:
        log_handler = []
        if args.log_handler_script is not None:
            if not os.path.exists(args.log_handler_script):
                print(
                    "Error: no log handler script found, {}.".format(
                        args.log_handler_script
                    ),
                    file=sys.stderr,
                )
                sys.exit(1)
            log_script = SourceFileLoader("log", args.log_handler_script).load_module()
            try:
                log_handler.append(log_script.log_handler)
            except:
                print(
                    'Error: Invalid log handler script, {}. Expect python function "log_handler(msg)".'.format(
                        args.log_handler_script
                    ),
                    file=sys.stderr,
                )
                sys.exit(1)

        if args.log_service == "slack":
            slack_logger = logging.SlackLogger()
            log_handler.append(slack_logger.log_handler)

        if args.edit_notebook:
            from snakemake import notebook

            args.target = [args.edit_notebook]
            args.force = True
            args.edit_notebook = notebook.Listen(args.notebook_listen)

        success = snakemake(
            args.snakefile,
            batch=batch,
            cache=args.cache,
            report=args.report,
            report_stylesheet=args.report_stylesheet,
            lint=args.lint,
            listrules=args.list,
            list_target_rules=args.list_target_rules,
            cores=args.cores,
            local_cores=args.local_cores,
            nodes=args.cores,
            resources=resources,
            overwrite_threads=overwrite_threads,
            overwrite_scatter=overwrite_scatter,
            default_resources=default_resources,
            config=config,
            configfiles=args.configfile,
            config_args=args.config,
            workdir=args.directory,
            targets=args.target,
            dryrun=args.dryrun,
            printshellcmds=args.printshellcmds,
            printreason=args.reason,
            debug_dag=args.debug_dag,
            printdag=args.dag,
            printrulegraph=args.rulegraph,
            printfilegraph=args.filegraph,
            printd3dag=args.d3dag,
            touch=args.touch,
            forcetargets=args.force,
            forceall=args.forceall,
            forcerun=args.forcerun,
            prioritytargets=args.prioritize,
            until=args.until,
            omit_from=args.omit_from,
            stats=args.stats,
            nocolor=args.nocolor,
            quiet=args.quiet,
            keepgoing=args.keep_going,
            cluster=args.cluster,
            cluster_config=args.cluster_config,
            cluster_sync=args.cluster_sync,
            drmaa=args.drmaa,
            drmaa_log_dir=args.drmaa_log_dir,
            kubernetes=args.kubernetes,
            container_image=args.container_image,
            tibanna=args.tibanna,
            tibanna_sfn=args.tibanna_sfn,
            google_lifesciences=args.google_lifesciences,
            google_lifesciences_regions=args.google_lifesciences_regions,
            google_lifesciences_location=args.google_lifesciences_location,
            google_lifesciences_cache=args.google_lifesciences_keep_cache,
            precommand=args.precommand,
            preemption_default=args.preemption_default,
            preemptible_rules=args.preemptible_rules,
            tibanna_config=args.tibanna_config,
            jobname=args.jobname,
            immediate_submit=args.immediate_submit,
            standalone=True,
            ignore_ambiguity=args.allow_ambiguity,
            lock=not args.nolock,
            unlock=args.unlock,
            cleanup_metadata=args.cleanup_metadata,
            conda_cleanup_envs=args.conda_cleanup_envs,
            cleanup_shadow=args.cleanup_shadow,
            cleanup_scripts=not args.skip_script_cleanup,
            force_incomplete=args.rerun_incomplete,
            ignore_incomplete=args.ignore_incomplete,
            list_version_changes=args.list_version_changes,
            list_code_changes=args.list_code_changes,
            list_input_changes=args.list_input_changes,
            list_params_changes=args.list_params_changes,
            list_untracked=args.list_untracked,
            summary=args.summary,
            detailed_summary=args.detailed_summary,
            archive=args.archive,
            delete_all_output=args.delete_all_output,
            delete_temp_output=args.delete_temp_output,
            print_compilation=args.print_compilation,
            verbose=args.verbose,
            debug=args.debug,
            jobscript=args.jobscript,
            notemp=args.notemp,
            keep_remote_local=args.keep_remote,
            greediness=args.greediness,
            no_hooks=args.no_hooks,
            overwrite_shellcmd=args.overwrite_shellcmd,
            latency_wait=args.latency_wait,
            wait_for_files=args.wait_for_files,
            keep_target_files=args.keep_target_files,
            allowed_rules=args.allowed_rules,
            max_jobs_per_second=args.max_jobs_per_second,
            max_status_checks_per_second=args.max_status_checks_per_second,
            restart_times=args.restart_times,
            attempt=args.attempt,
            force_use_threads=args.force_use_threads,
            use_conda=args.use_conda,
            conda_frontend=args.conda_frontend,
            conda_prefix=args.conda_prefix,
            conda_cleanup_pkgs=args.conda_cleanup_pkgs,
            list_conda_envs=args.list_conda_envs,
            use_singularity=args.use_singularity,
            use_env_modules=args.use_envmodules,
            singularity_prefix=args.singularity_prefix,
            shadow_prefix=args.shadow_prefix,
            singularity_args=args.singularity_args,
            scheduler=args.scheduler,
            scheduler_ilp_solver=args.scheduler_ilp_solver,
            conda_create_envs_only=args.conda_create_envs_only,
            mode=args.mode,
            wrapper_prefix=args.wrapper_prefix,
            default_remote_provider=args.default_remote_provider,
            default_remote_prefix=args.default_remote_prefix,
            assume_shared_fs=not args.no_shared_fs,
            cluster_status=args.cluster_status,
            export_cwl=args.export_cwl,
            show_failed_logs=args.show_failed_logs,
            wms_monitor=args.wms_monitor,
            keep_incomplete=args.keep_incomplete,
            keep_metadata=not args.drop_metadata,
            edit_notebook=args.edit_notebook,
            envvars=args.envvars,
            overwrite_groups=overwrite_groups,
            group_components=group_components,
            max_inventory_wait_time=args.max_inventory_time,
            log_handler=log_handler,
        )

    if args.runtime_profile:
        with open(args.runtime_profile, "w") as out:
            profile = yappi.get_func_stats()
            profile.sort("totaltime")
            profile.print_all(out=out)

    if args.provenance:
        provenance_manager.terminate_wf_exec()

    sys.exit(0 if success else 1)


def bash_completion(snakefile="Snakefile"):
    """Entry point for bash completion."""
    if not len(sys.argv) >= 2:
        print(
            "Calculate bash completion for snakemake. This tool shall not be invoked by hand."
        )
        sys.exit(1)

    def print_candidates(candidates):
        if candidates:
            candidates = sorted(set(candidates))
            ## Use bytes for avoiding '^M' under Windows.
            sys.stdout.buffer.write(b"\n".join(s.encode() for s in candidates))

    prefix = sys.argv[2]

    if prefix.startswith("-"):
        print_candidates(
            action.option_strings[0]
            for action in get_argument_parser()._actions
            if action.option_strings and action.option_strings[0].startswith(prefix)
        )
    else:
        candidates = []
        files = glob.glob("{}*".format(prefix))
        if files:
            candidates.extend(files)
        if os.path.exists(snakefile):
            workflow = Workflow(snakefile=snakefile)
            workflow.include(snakefile)

            candidates.extend(
                [file for file in workflow.concrete_files if file.startswith(prefix)]
                + [rule.name for rule in workflow.rules if rule.name.startswith(prefix)]
            )
        if len(candidates) > 0:
            print_candidates(candidates)
    sys.exit(0)<|MERGE_RESOLUTION|>--- conflicted
+++ resolved
@@ -4,14 +4,13 @@
 __license__ = "MIT"
 
 import os
+import subprocess
 import glob
-<<<<<<< HEAD
-=======
 from argparse import ArgumentError, ArgumentDefaultsHelpFormatter
->>>>>>> 1ab30097
 import logging as _logging
 import re
 import sys
+import inspect
 import threading
 import webbrowser
 from functools import partial
