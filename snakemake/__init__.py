--- conflicted
+++ resolved
@@ -2469,16 +2469,10 @@
         print("", file=sys.stderr)
         sys.exit(1)
 
-<<<<<<< HEAD
-    local_exec = not (
-        args.print_compilation
+    non_local_exec = (
+        args.cluster
         or args.slurm
         or args.slurm_jobstep
-        or args.cluster
-=======
-    non_local_exec = (
-        args.cluster
->>>>>>> 99d7bfef
         or args.cluster_sync
         or args.tibanna
         or args.kubernetes
@@ -2524,16 +2518,6 @@
                     file=sys.stderr,
                 )
                 sys.exit(1)
-<<<<<<< HEAD
-    if args.slurm:
-        args.use_envmodules = True
-        if args.cores is None:
-            args.cores = 1  # TODO: check - is this ok?
-
-    if args.cluster or args.cluster_sync or args.drmaa:
-        if args.cores is None:
-            if args.dryrun:
-=======
 
     if args.cores is not None:
         args.cores = parse_cores(args.cores)
@@ -2549,7 +2533,6 @@
                 args.jobs = None
             elif args.dryrun:
                 # dryrun with single core if nothing specified
->>>>>>> 99d7bfef
                 args.cores = 1
             else:
                 print(
