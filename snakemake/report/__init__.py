--- conflicted
+++ resolved
@@ -18,12 +18,9 @@
 import itertools
 import csv
 from collections import namedtuple, defaultdict
-<<<<<<< HEAD
 from intervaltree import IntervalTree
-=======
 import urllib.parse
 
->>>>>>> 7220bd8d
 import requests
 
 from docutils.parsers.rst.directives.images import Image, Figure
