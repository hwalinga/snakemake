--- conflicted
+++ resolved
@@ -165,18 +165,14 @@
                 snakemake = Snakemake(input, output, params, wildcards,
                                       threads, resources, log, config)
                 snakemake = pickle.dumps(snakemake)
-<<<<<<< HEAD
                 # obtain search path for current snakemake module
                 # the module is needed for unpickling in the script
-                snakemake_path = os.path.dirname(os.path.dirname(__file__))
-=======
                 searchpath = os.path.dirname(os.path.dirname(__file__))
->>>>>>> 2b5135cd
                 preamble = textwrap.dedent("""
                 ######## Snakemake header ########
-                import sys; sys.path.insert(0, "{}"); sys.path.extend({}); import pickle; snakemake = pickle.loads({})
+                import sys; sys.path.insert(0, "{}"); import pickle; snakemake = pickle.loads({})
                 ######## Original script #########
-                """).format(snakemake_path, sys.path, snakemake)
+                """).format(searchpath, sys.path, snakemake)
             elif path.endswith(".R"):
                 preamble = textwrap.dedent("""
                 ######## Snakemake header ########
