__authors__ = ["Tobias Marschall", "Marcel Martin", "Johannes Köster"]
__copyright__ = "Copyright 2021, Johannes Köster"
__email__ = "johannes.koester@uni-due.de"
__license__ = "MIT"

import os
import sys
import uuid
import subprocess as sp
from pathlib import Path

sys.path.insert(0, os.path.dirname(__file__))

from .common import *
from .conftest import skip_on_windows, only_on_windows, ON_WINDOWS


def test_list_untracked():
    run(dpath("test_list_untracked"))


xfail_permissionerror_on_win = (
    pytest.mark.xfail(raises=PermissionError) if ON_WINDOWS else lambda x: x
)


def test_delete_all_output():
    run(dpath("test_delete_all_output"))


def test_github_issue_14():
    """Add cleanup_scripts argument to allow the user to keep scripts"""
    # Return temporary directory for inspection - we should keep scripts here
    tmpdir = run(dpath("test_github_issue_14"), cleanup=False, cleanup_scripts=False)
    assert os.listdir(os.path.join(tmpdir, ".snakemake", "scripts"))
    shutil.rmtree(tmpdir)

    # And not here
    tmpdir = run(dpath("test_github_issue_14"), cleanup=False)
    assert not os.listdir(os.path.join(tmpdir, ".snakemake", "scripts"))
    shutil.rmtree(tmpdir)


def test_issue956():
    run(dpath("test_issue956"))


@skip_on_windows
def test01():
    run(dpath("test01"))


def test02():
    run(dpath("test02"))


def test03():
    run(dpath("test03"), targets=["test.out"])


def test04():
    run(dpath("test04"), targets=["test.out"])


def test05():
    run(dpath("test05"))


def test06():
    run(dpath("test06"), targets=["test.bla.out"])


def test07():
    run(dpath("test07"), targets=["test.out", "test2.out"])


def test08():
    run(dpath("test08"), targets=["test.out", "test2.out"])


def test09():
    run(dpath("test09"), shouldfail=True)


def test10():
    run(dpath("test10"))


def test11():
    run(dpath("test11"))


def test12():
    run(dpath("test12"))


def test13():
    run(dpath("test13"))


@skip_on_windows
def test14():
    os.environ["TESTVAR"] = "test"
    run(dpath("test14"), snakefile="Snakefile.nonstandard", cluster="./qsub")


def test15():
    run(dpath("test15"))


def test_glpk_solver():
    run(dpath("test_solver"), scheduler_ilp_solver="GLPK_CMD")


@skip_on_windows
def test_coin_solver():
    run(dpath("test_solver"), scheduler_ilp_solver="COIN_CMD")


def test_directory():
    run(
        dpath("test_directory"),
        targets=[
            "downstream",
            "symlinked_input",
            "child_to_input",
            "not_child_to_other",
        ],
    )
    run(dpath("test_directory"), targets=["file_expecting_dir"], shouldfail=True)
    run(dpath("test_directory"), targets=["dir_expecting_file"], shouldfail=True)
    run(dpath("test_directory"), targets=["child_to_other"], shouldfail=True)


@skip_on_windows
def test_directory2():
    run(
        dpath("test_directory"),
        targets=[
            "downstream",
            "symlinked_input",
            "child_to_input",
            "some/dir-child",
            "some/shadow",
        ],
    )


def test_ancient():
    run(dpath("test_ancient"), targets=["D", "C", "old_file"])


def test_report():
    run(
        dpath("test_report"),
        report="report.html",
        report_stylesheet="custom-stylesheet.css",
        check_md5=False,
    )


def test_report_zip():
    run(dpath("test_report_zip"), report="report.zip", check_md5=False)


def test_report_dir():
    run(dpath("test_report_dir"), report="report.zip", check_md5=False)


def test_dynamic():
    run(dpath("test_dynamic"))


def test_params():
    run(dpath("test_params"))


def test_same_wildcard():
    run(dpath("test_same_wildcard"))


def test_conditional():
    run(
        dpath("test_conditional"),
        targets="test.out test.0.out test.1.out test.2.out".split(),
    )


def test_unpack_dict():
    run(dpath("test_unpack_dict"))


def test_unpack_list():
    run(dpath("test_unpack_list"))


def test_shell():
    run(dpath("test_shell"))


@skip_on_windows
def test_temp():
    run(dpath("test_temp"), cluster="./qsub", targets="test.realigned.bam".split())


def test_keyword_list():
    run(dpath("test_keyword_list"))


# Fails on WIN because some snakemake doesn't release the logfile
# which cause a PermissionError when the test setup tries to
# remove the temporary files
@skip_on_windows
def test_subworkflows():
    run(dpath("test_subworkflows"), subpath=dpath("test02"))


def test_globwildcards():
    run(dpath("test_globwildcards"))


def test_local_import():
    run(dpath("test_local_import"))


def test_ruledeps():
    run(dpath("test_ruledeps"))


def test_persistent_dict():
    try:
        import pytools

        run(dpath("test_persistent_dict"))
    except ImportError:
        pass


@connected
def test_url_include():
    run(dpath("test_url_include"))


def test_touch():
    run(dpath("test_touch"))


def test_config():
    run(dpath("test_config"))


def test_update_config():
    run(dpath("test_update_config"))


def test_wildcard_keyword():
    run(dpath("test_wildcard_keyword"))


@skip_on_windows
def test_benchmark():
    run(dpath("test_benchmark"), check_md5=False)


def test_temp_expand():
    run(dpath("test_temp_expand"))


def test_wildcard_count_ambiguity():
    run(dpath("test_wildcard_count_ambiguity"))


@skip_on_windows
def test_srcdir():
    run(dpath("test_srcdir"))


def test_multiple_includes():
    run(dpath("test_multiple_includes"))


def test_name_override():
    run(dpath("test_name_override"))


def test_yaml_config():
    run(dpath("test_yaml_config"))


@skip_on_windows
@pytest.mark.xfail(
    reason="moto currently fails with \"'_patch' object has no attribute 'is_local'\""
)
def test_remote():
    run(dpath("test_remote"), cores=1)


@skip_on_windows
def test_cluster_sync():
    os.environ["TESTVAR"] = "test"
    run(dpath("test14"), snakefile="Snakefile.nonstandard", cluster_sync="./qsub")


@pytest.mark.skip(reason="This does not work reliably in CircleCI.")
def test_symlink_temp():
    run(dpath("test_symlink_temp"), shouldfail=True)


def test_empty_include():
    run(dpath("test_empty_include"))


@skip_on_windows
def test_script():
    run(dpath("test_script"), use_conda=True, check_md5=False)


def test_script_python():
    run(dpath("test_script_py"))


@skip_on_windows  # Test relies on perl
def test_shadow():
    run(dpath("test_shadow"))


@skip_on_windows  # Symbolic link privileges needed to work
def test_shadow_prefix():
    run(dpath("test_shadow_prefix"), shadow_prefix="shadowdir")


@skip_on_windows
def test_shadow_prefix_qsub():
    run(dpath("test_shadow_prefix"), shadow_prefix="shadowdir", cluster="./qsub")


def test_until():
    run(
        dpath("test_until"),
        until=[
            "leveltwo_first",  # rule name
            "leveltwo_second.txt",  # file name
            "second_wildcard",
        ],
    )  # wildcard rule


def test_omitfrom():
    run(
        dpath("test_omitfrom"),
        omit_from=[
            "leveltwo_first",  # rule name
            "leveltwo_second.txt",  # file name
            "second_wildcard",
        ],
    )  # wildcard rule


def test_nonstr_params():
    run(dpath("test_nonstr_params"))


def test_delete_output():
    run(dpath("test_delete_output"), cores=1)


def test_input_generator():
    run(dpath("test_input_generator"))


def test_symlink_time_handling():
    # See Snakefile for notes on why this fails on some systems
    if os.utime in os.supports_follow_symlinks:
        run(dpath("test_symlink_time_handling"))


@skip_on_windows
def test_protected_symlink_output():
    run(dpath("test_protected_symlink_output"))


def test_issue328():
    try:
        import pytools

        run(dpath("test_issue328"), forcerun=["split"])
    except ImportError:
        # skip test if import fails
        pass


def test_conda():
    run(dpath("test_conda"), use_conda=True)


<<<<<<< HEAD
@skip_on_windows
def test_spack():
    run(dpath("test_spack"), use_spack=True)


@skip_on_windows  # test uses bwa which is non windows
=======
>>>>>>> fe03157c
def test_upstream_conda():
    run(dpath("test_conda"), use_conda=True, conda_frontend="conda")


def test_conda_custom_prefix():
    run(
        dpath("test_conda_custom_prefix"),
        use_conda=True,
        conda_prefix="custom",
        set_pythonpath=False,
    )


@only_on_windows
def test_conda_cmd_exe():
    # Tests the conda environment activation when cmd.exe
    # is used as the shell
    run(dpath("test_conda_cmd_exe"), use_conda=True)


@skip_on_windows  # Conda support is partly broken on Win
def test_wrapper():
    run(dpath("test_wrapper"), use_conda=True)


def test_get_log_none():
    run(dpath("test_get_log_none"))


def test_get_log_both():
    run(dpath("test_get_log_both"))


def test_get_log_stderr():
    run(dpath("test_get_log_stderr"))


def test_get_log_stdout():
    run(dpath("test_get_log_stdout"))


def test_get_log_complex():
    run(dpath("test_get_log_complex"))


def test_spaces_in_fnames():
    run(
        dpath("test_spaces_in_fnames"),
        # cluster="./qsub",
        targets=["test bam file realigned.bam"],
        printshellcmds=True,
    )


# TODO deactivate because of problems with moto and boto3.
# def test_static_remote():
#     import importlib
#     try:
#         importlib.reload(boto3)
#         importlib.reload(moto)
#         # only run the remote file test if the dependencies
#         # are installed, otherwise do nothing
#         run(dpath("test_static_remote"), cores=1)
#     except ImportError:
#         pass


@connected
def test_remote_ncbi_simple():
    try:
        import Bio

        # only run the remote file test if the dependencies
        # are installed, otherwise do nothing
        run(dpath("test_remote_ncbi_simple"))
    except ImportError:
        pass


@connected
def test_remote_ncbi():
    try:
        import Bio

        # only run the remote file test if the dependencies
        # are installed, otherwise do nothing
        run(dpath("test_remote_ncbi"))
    except ImportError:
        pass


@ci
@skip_on_windows
def test_remote_irods():
    run(dpath("test_remote_irods"))


def test_deferred_func_eval():
    run(dpath("test_deferred_func_eval"))


def test_format_params():
    run(dpath("test_format_params"), check_md5=True)


def test_rule_defined_in_for_loop():
    # issue 257
    run(dpath("test_rule_defined_in_for_loop"))


def test_issue381():
    run(dpath("test_issue381"))


def test_format_wildcards():
    run(dpath("test_format_wildcards"))


def test_with_parentheses():
    run(dpath("test (with parenthese's)"))


def test_dup_out_patterns():
    """Duplicate output patterns should emit an error

    Duplicate output patterns can be detected on the rule level
    """
    run(dpath("test_dup_out_patterns"), shouldfail=True)


@skip_on_windows
def test_restartable_job_cmd_exit_1_no_restart():
    """Test the restartable job feature on ``exit 1``

    The shell snippet in the Snakemake file will fail the first time
    and succeed the second time.
    """
    run(
        dpath("test_restartable_job_cmd_exit_1"),
        cluster="./qsub",
        restart_times=0,
        shouldfail=True,
    )


@skip_on_windows
def test_restartable_job_cmd_exit_1_one_restart():
    # Restarting once is enough
    run(
        dpath("test_restartable_job_cmd_exit_1"),
        cluster="./qsub",
        restart_times=1,
        printshellcmds=True,
    )


@skip_on_windows
def test_restartable_job_qsub_exit_1():
    """Test the restartable job feature when qsub fails

    The qsub in the sub directory will fail the first time and succeed the
    second time.
    """
    # Even two consecutive times should fail as files are cleared
    run(
        dpath("test_restartable_job_qsub_exit_1"),
        cluster="./qsub",
        restart_times=0,
        shouldfail=True,
    )
    run(
        dpath("test_restartable_job_qsub_exit_1"),
        cluster="./qsub",
        restart_times=0,
        shouldfail=True,
    )
    # Restarting once is enough
    run(
        dpath("test_restartable_job_qsub_exit_1"),
        cluster="./qsub",
        restart_times=1,
        shouldfail=False,
    )


def test_threads():
    run(dpath("test_threads"), cores=20)


def test_threads0():
    run(dpath("test_threads0"))


def test_dynamic_temp():
    run(dpath("test_dynamic_temp"))


# TODO this currently hangs. Has to be investigated (issue #660).
# def test_ftp_immediate_close():
#    try:
#        import ftputil
#
#        # only run the remote file test if the dependencies
#        # are installed, otherwise do nothing
#        run(dpath("test_ftp_immediate_close"))
#    except ImportError:
#        pass


def test_issue260():
    run(dpath("test_issue260"))


@skip_on_windows
@not_ci
def test_default_remote():
    run(
        dpath("test_default_remote"),
        cores=1,
        default_remote_provider="S3Mocked",
        default_remote_prefix="test-remote-bucket",
    )


def test_run_namedlist():
    run(dpath("test_run_namedlist"))


@connected
@not_ci
@skip_on_windows
def test_remote_gs():
    run(dpath("test_remote_gs"))


@pytest.mark.skip(reason="Need to choose how to provide billable project")
@connected
@not_ci
def test_gs_requester_pays(
    requesting_project=None,
    requesting_url="gcp-public-data-landsat/LC08/01/001/003/LC08_L1GT_001003_20170430_20170501_01_RT/LC08_L1GT_001003_20170430_20170501_01_RT_MTL.txt",
):
    """Tests pull-request 79 / issue 96 for billable user projects on GS

    If requesting_project None, behaves as test_remote_gs().

    Parameters
    ----------
    requesting_project: Optional[str]
        User project to bill for download. None will not provide project for
        requester-pays as is the usual default
    requesting_url: str
        URL of bucket to download. Default will match expected output, but is a
        bucket that doesn't require requester pays.
    """
    # create temporary config file
    with tempfile.NamedTemporaryFile(suffix=".yaml") as handle:
        # specify project and url for download
        if requesting_project is None:
            handle.write(b"project: null\n")
        else:
            handle.write('project: "{}"\n'.format(requesting_project).encode())
        handle.write('url: "{}"\n'.format(requesting_url).encode())
        # make sure we can read them
        handle.flush()
        # run the pipeline
        run(dpath("test_gs_requester_pays"), configfiles=[handle.name], forceall=True)


@pytest.mark.skip(reason="We need free azure access to test this in CircleCI.")
@connected
@ci
@skip_on_windows
def test_remote_azure():
    run(dpath("test_remote_azure"))


def test_remote_log():
    run(dpath("test_remote_log"), shouldfail=True)


@connected
@pytest.mark.xfail
def test_remote_http():
    run(dpath("test_remote_http"))


@skip_on_windows
@connected
@pytest.mark.xfail
def test_remote_http_cluster():
    run(dpath("test_remote_http"), cluster=os.path.abspath(dpath("test14/qsub")))


def test_profile():
    run(dpath("test_profile"))


@skip_on_windows
@connected
def test_singularity():
    run(dpath("test_singularity"), use_singularity=True)


@skip_on_windows
def test_singularity_invalid():
    run(
        dpath("test_singularity"),
        targets=["invalid.txt"],
        use_singularity=True,
        shouldfail=True,
    )


@skip_on_windows
def test_singularity_module_invalid():
    run(
        dpath("test_singularity_module"),
        targets=["invalid.txt"],
        use_singularity=True,
        shouldfail=True,
    )


@skip_on_windows
@connected
def test_singularity_conda():
    run(
        dpath("test_singularity_conda"),
        use_singularity=True,
        use_conda=True,
        conda_frontend="conda",
    )


@skip_on_windows
@connected
def test_singularity_none():
    run(
        dpath("test_singularity_none"),
        use_singularity=True,
    )


@skip_on_windows
@connected
def test_singularity_global():
    run(
        dpath("test_singularity_global"),
        use_singularity=True,
    )


def test_issue612():
    run(dpath("test_issue612"), dryrun=True)


def test_bash():
    run(dpath("test_bash"))


def test_inoutput_is_path():
    run(dpath("test_inoutput_is_path"))


def test_archive():
    run(dpath("test_archive"), archive="workflow-archive.tar.gz")


def test_log_input():
    run(dpath("test_log_input"))


@skip_on_windows
@connected
def test_cwl():
    run(dpath("test_cwl"))


@skip_on_windows
@connected
def test_cwl_singularity():
    run(dpath("test_cwl"), use_singularity=True)


def test_issue805():
    run(dpath("test_issue805"), shouldfail=True)


@skip_on_windows
def test_pathlib():
    run(dpath("test_pathlib"))


def test_pathlib_missing_file():
    run(dpath("test_pathlib_missing_file"), shouldfail=True)


@skip_on_windows
def test_group_jobs():
    run(dpath("test_group_jobs"), cluster="./qsub")


@skip_on_windows
def test_multicomp_group_jobs():
    run(
        dpath("test_multicomp_group_jobs"),
        cluster="./qsub",
        overwrite_groups={"a": "group0", "b": "group0"},
        group_components={"group0": 2},
    )


@skip_on_windows
def test_group_job_fail():
    run(dpath("test_group_job_fail"), cluster="./qsub", shouldfail=True)


@skip_on_windows  # Not supported, but could maybe be implemented. https://stackoverflow.com/questions/48542644/python-and-windows-named-pipes
def test_pipes():
    run(dpath("test_pipes"))


def test_pipes_fail():
    run(dpath("test_pipes_fail"), shouldfail=True)


def test_validate():
    run(dpath("test_validate"))


def test_validate_fail():
    run(
        dpath("test_validate"),
        configfiles=[dpath("test_validate/config.fail.yaml")],
        shouldfail=True,
    )


def test_issue854():
    # output and benchmark have inconsistent wildcards
    # this should fail when parsing
    run(dpath("test_issue854"), shouldfail=True)


@skip_on_windows
def test_issue850():
    run(dpath("test_issue850"), cluster="./qsub")


@skip_on_windows
def test_issue860():
    run(dpath("test_issue860"), cluster="./qsub", targets=["done"])


def test_issue894():
    run(dpath("test_issue894"))


def test_issue584():
    run(dpath("test_issue584"))


def test_issue912():
    run(dpath("test_issue912"))


@skip_on_windows
def test_job_properties():
    run(dpath("test_job_properties"), cluster="./qsub.py")


def test_issue916():
    run(dpath("test_issue916"))


@skip_on_windows
def test_issue930():
    run(dpath("test_issue930"), cluster="./qsub")


@skip_on_windows
def test_issue635():
    run(dpath("test_issue635"), use_conda=True, check_md5=False)


# TODO remove skip
@pytest.mark.skip(
    reason="Temporarily disable until the stable container image becomes available again."
)
@skip_on_windows
def test_convert_to_cwl():
    workdir = dpath("test_convert_to_cwl")
    # run(workdir, export_cwl=os.path.join(workdir, "workflow.cwl"))
    shell(
        "cd {workdir}; PYTHONPATH={src} python -m snakemake --export-cwl workflow.cwl",
        src=os.getcwd(),
    )
    shell("cd {workdir}; cwltool --singularity workflow.cwl")
    assert os.path.exists(os.path.join(workdir, "test.out"))


def test_issue1037():
    run(dpath("test_issue1037"), dryrun=True, cluster="qsub", targets=["Foo_A.done"])


def test_issue1046():
    run(dpath("test_issue1046"))


def test_checkpoints():
    run(dpath("test_checkpoints"))


def test_checkpoints_dir():
    run(dpath("test_checkpoints_dir"))


def test_issue1092():
    run(dpath("test_issue1092"))


@skip_on_windows
def test_issue1093():
    run(dpath("test_issue1093"), use_conda=True)


def test_issue958():
    run(dpath("test_issue958"), cluster="dummy", dryrun=True)


def test_issue471():
    run(dpath("test_issue471"))


def test_issue1085():
    run(dpath("test_issue1085"), shouldfail=True)


@skip_on_windows
def test_issue1083():
    run(dpath("test_issue1083"), use_singularity=True)


@skip_on_windows  # Fails with "The flag 'pipe' used in rule two is only valid for outputs
def test_pipes2():
    run(dpath("test_pipes2"))


def test_expand_flag():
    run(dpath("test_expand_flag"), shouldfail=True)


@skip_on_windows
def test_default_resources():
    from snakemake.resources import DefaultResources

    run(
        dpath("test_default_resources"),
        # use fractional defaults here to test whether they are correctly rounded
        default_resources=DefaultResources(
            ["mem_mb=max(2*input.size, 1000.1)", "disk_mb=max(2*input.size, 1000.2)"]
        ),
    )


@skip_on_windows  # TODO fix the windows case: it somehow does not consistently modify all temp env vars as desired
def test_tmpdir():
    # artificially set the tmpdir to an expected value
    run(dpath("test_tmpdir"), overwrite_resources={"a": {"tmpdir": "/tmp"}})


def test_tmpdir_default():
    # Do not check the content (OS and setup depdendent),
    # just check whether everything runs smoothly with the default.
    run(dpath("test_tmpdir"), check_md5=False)


def test_issue1284():
    run(dpath("test_issue1284"))


def test_issue1281():
    run(dpath("test_issue1281"))


def test_filegraph():
    workdir = dpath("test_filegraph")
    dot_path = os.path.join(workdir, "fg.dot")
    pdf_path = os.path.join(workdir, "fg.pdf")

    if ON_WINDOWS:
        shell.executable("bash")
        workdir = workdir.replace("\\", "/")
        dot_path = dot_path.replace("\\", "/")

    # make sure the calls work
    shell("cd {workdir};python -m snakemake --filegraph > {dot_path}")

    # make sure the output can be interpreted by dot
    with open(dot_path, "rb") as dot_file, open(pdf_path, "wb") as pdf_file:
        pdf_file.write(
            subprocess.check_output(["dot", "-Tpdf"], stdin=dot_file, cwd=workdir)
        )
    # make sure the generated pdf file is not empty
    assert os.stat(pdf_path).st_size > 0


def test_batch():
    from snakemake.dag import Batch

    run(dpath("test_batch"), batch=Batch("aggregate", 1, 2))


def test_batch_final():
    from snakemake.dag import Batch

    run(dpath("test_batch_final"), batch=Batch("aggregate", 1, 1))


def test_batch_fail():
    from snakemake.dag import Batch

    run(dpath("test_batch"), batch=Batch("aggregate", 2, 2), shouldfail=True)


def test_github_issue52():
    run(dpath("test_github_issue52"))
    run(dpath("test_github_issue52"), snakefile="other.smk")


@skip_on_windows
def test_github_issue78():
    run(dpath("test_github_issue78"), use_singularity=True)


def test_envvars():
    run(dpath("test_envvars"), shouldfail=True)
    os.environ["TEST_ENV_VAR"] = "test"
    os.environ["TEST_ENV_VAR2"] = "test"
    run(dpath("test_envvars"), envvars=["TEST_ENV_VAR2"])


def test_github_issue105():
    run(dpath("test_github_issue105"))


def test_github_issue413():
    run(dpath("test_github_issue413"), no_tmpdir=True)


@skip_on_windows
def test_github_issue627():
    run(dpath("test_github_issue627"))


def test_github_issue727():
    run(dpath("test_github_issue727"))


@skip_on_windows
def test_github_issue988():
    run(dpath("test_github_issue988"))


def test_github_issue1062():
    # old code failed in dry run
    run(dpath("test_github_issue1062"), dryrun=True)


def test_output_file_cache():
    test_path = dpath("test_output_file_cache")
    os.environ["SNAKEMAKE_OUTPUT_CACHE"] = "cache"
    run(test_path, cache=["a", "b"])
    run(test_path, cache=["invalid_multi"], targets="invalid1.txt", shouldfail=True)


@skip_on_windows
@pytest.mark.xfail(
    reason="moto currently fails with \"'_patch' object has no attribute 'is_local'\""
)
def test_output_file_cache_remote():
    test_path = dpath("test_output_file_cache_remote")
    os.environ["SNAKEMAKE_OUTPUT_CACHE"] = "cache"
    run(
        test_path,
        cache=["a", "b", "c"],
        default_remote_provider="S3Mocked",
        default_remote_prefix="test-remote-bucket",
    )


def test_multiext():
    run(dpath("test_multiext"))


def test_core_dependent_threads():
    run(dpath("test_core_dependent_threads"))


@skip_on_windows
def test_env_modules():
    run(dpath("test_env_modules"), use_env_modules=True)


@skip_on_windows
@connected
def test_container():
    run(dpath("test_container"), use_singularity=True)


def test_linting():
    snakemake(
        snakefile=os.path.join(dpath("test14"), "Snakefile.nonstandard"), lint=True
    )


@skip_on_windows
def test_string_resources():
    from snakemake.resources import DefaultResources

    run(
        dpath("test_string_resources"),
        default_resources=DefaultResources(["gpu_model='nvidia-tesla-1000'"]),
        cluster="./qsub.py",
    )


def test_jupyter_notebook():
    run(dpath("test_jupyter_notebook"), use_conda=True)


def test_github_issue456():
    run(dpath("test_github_issue456"))


def test_scatter_gather():
    run(dpath("test_scatter_gather"), overwrite_scatter={"split": 2})


@skip_on_windows
def test_github_issue640():
    run(
        dpath("test_github_issue640"),
        targets=["Output/FileWithRights"],
        dryrun=True,
        cleanup=False,
    )


@skip_on_windows  # TODO check whether this might be enabled later
def test_generate_unit_tests():
    tmpdir = run(
        dpath("test_generate_unit_tests"),
        generate_unit_tests=".tests/unit",
        check_md5=False,
        cleanup=False,
    )
    sp.check_call(["pytest", ".tests", "-vs"], cwd=tmpdir)


@skip_on_windows
def test_metadata_migration():
    outpath = Path(
        "tests/test_metadata_migration/some/veryveryveryveryveryveryvery/veryveryveryveryveryveryveryveryveryveryveryveryveryveryveryveryveryveryveryvery/veryveryveryveryveryveryveryveryveryveryveryveryveryveryveryveryveryveryveryveryveryveryveryvery/veryveryveryveryveryveryveryveryveryveryveryveryveryveryveryveryveryveryveryveryvery/veryveryveryveryveryveryveryveryveryveryveryveryveryveryveryveryvery/veryveryveryveryveryveryveryveryveryveryveryveryverylong"
    )
    os.makedirs(outpath, exist_ok=True)
    metapath = Path(
        "tests/test_metadata_migration/.snakemake/metadata/@c29tZS92ZXJ5dmVyeXZlcnl2ZXJ5dmVyeXZlcnl2ZXJ5L3Zlcnl2ZXJ5dmVyeXZlcnl2ZXJ5dmVyeXZlcnl2ZXJ5dmVyeXZlcnl2ZXJ5dmVyeXZlcnl2ZXJ5dmVyeXZlcnl2ZXJ5dmVyeXZlcnl2ZXJ5L3Zlcnl2ZXJ5dmVyeXZlcnl2ZXJ5dmVyeXZlcnl2ZXJ5dmVyeXZlcnl2ZXJ5dmVyeXZlcnl2ZXJ5dmVyeXZlcnl2ZXJ5dmVyeXZlcn/@l2ZXJ5dmVyeXZlcnl2ZXJ5dmVyeS92ZXJ5dmVyeXZlcnl2ZXJ5dmVyeXZlcnl2ZXJ5dmVyeXZlcnl2ZXJ5dmVyeXZlcnl2ZXJ5dmVyeXZlcnl2ZXJ5dmVyeXZlcnl2ZXJ5dmVyeXZlcnkvdmVyeXZlcnl2ZXJ5dmVyeXZlcnl2ZXJ5dmVyeXZlcnl2ZXJ5dmVyeXZlcnl2ZXJ5dmVyeXZlcnl2ZXJ5dmVyeXZlcnkvdmVyeXZlcnl2ZXJ5dmVy"
    )
    os.makedirs(metapath, exist_ok=True)
    exppath = Path(
        "tests/test_metadata_migration/expected-results/some/veryveryveryveryveryveryvery/veryveryveryveryveryveryveryveryveryveryveryveryveryveryveryveryveryveryveryvery/veryveryveryveryveryveryveryveryveryveryveryveryveryveryveryveryveryveryveryveryveryveryveryvery/veryveryveryveryveryveryveryveryveryveryveryveryveryveryveryveryveryveryveryveryvery/veryveryveryveryveryveryveryveryveryveryveryveryveryveryveryveryvery/veryveryveryveryveryveryveryveryveryveryveryveryverylong"
    )
    os.makedirs(exppath, exist_ok=True)
    with open(outpath / "path.txt", "w"):
        # generate empty file
        pass
    # generate artificial incomplete metadata in v1 format for migration
    with open(
        metapath
        / "eXZlcnl2ZXJ5dmVyeXZlcnl2ZXJ5dmVyeXZlcnl2ZXJ5dmVyeWxvbmcvcGF0aC50eHQ=",
        "w",
    ) as meta:
        print('{"incomplete": true, "external_jobid": null}', file=meta)
    with open(exppath / "path.txt", "w") as out:
        print("updated", file=out)

    # run workflow, incomplete v1 metadata should be migrated and trigger rerun of the rule,
    # which will save different data than the output contained in the git repo.
    run(dpath("test_metadata_migration"), force_incomplete=True)


def test_paramspace():
    run(dpath("test_paramspace"))


def test_github_issue806():
    run(dpath("test_github_issue806"), config=dict(src_lang="es", trg_lang="en"))


@skip_on_windows
def test_containerized():
    run(dpath("test_containerized"), use_conda=True, use_singularity=True)


def test_long_shell():
    run(dpath("test_long_shell"))


def test_modules_all():
    run(dpath("test_modules_all"), targets=["a"])


def test_modules_specific():
    run(dpath("test_modules_specific"), targets=["test_a"])


@skip_on_windows  # works in principle but the test framework modifies the target path separator
def test_modules_meta_wrapper():
    run(dpath("test_modules_meta_wrapper"), targets=["mapped/a.bam.bai"], dryrun=True)


def test_use_rule_same_module():
    run(dpath("test_use_rule_same_module"), targets=["test.out", "test2.out"])


def test_module_complex():
    run(dpath("test_module_complex"), dryrun=True)


def test_module_complex2():
    run(dpath("test_module_complex2"), dryrun=True)


def test_module_with_script():
    run(dpath("test_module_with_script"))


def test_module_worfklow_namespacing():
    run(dpath("test_module_workflow_snakefile_usage"))


@skip_on_windows  # No conda-forge version of pygraphviz for windows
def test_module_report():
    run(
        dpath("test_module_report"),
        report="report.html",
        report_stylesheet="custom-stylesheet.css",
        check_md5=False,
    )


def test_handover():
    run(dpath("test_handover"), resources={"mem_mb": 20})


@skip_on_windows  # test shell command not properly working
def test_source_path():
    run(dpath("test_source_path"), snakefile="workflow/Snakefile")


@only_on_windows
def test_filesep_windows_targets():
    run(
        dpath("test_filesep_windows"),
        targets=["subfolder/test2.out2", "subfolder/test1.out2"],
    )


@only_on_windows
def test_filesep_on_windows():
    run(dpath("test_filesep_windows"))


def test_set_resources():
    run(dpath("test_set_resources"), overwrite_resources={"a": {"a": 1, "b": "foo"}})


def test_github_issue1069():
    run(
        dpath("test_github_issue1069"),
        shellcmd="snakemake -c1 --resources mem_mb=16423",
    )


def test_touch_pipeline_with_temp_dir():
    # Issue #1028
    run(dpath("test_touch_pipeline_with_temp_dir"), forceall=True, touch=True)


def test_all_temp():
    run(dpath("test_all_temp"), all_temp=True)<|MERGE_RESOLUTION|>--- conflicted
+++ resolved
@@ -393,15 +393,12 @@
     run(dpath("test_conda"), use_conda=True)
 
 
-<<<<<<< HEAD
 @skip_on_windows
 def test_spack():
     run(dpath("test_spack"), use_spack=True)
 
 
 @skip_on_windows  # test uses bwa which is non windows
-=======
->>>>>>> fe03157c
 def test_upstream_conda():
     run(dpath("test_conda"), use_conda=True, conda_frontend="conda")
 
